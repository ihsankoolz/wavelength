--- conflicted
+++ resolved
@@ -471,52 +471,9 @@
       }
     }
 
-<<<<<<< HEAD
-
-// Format date for events
-const formatEventDate = (timestamp) => {
-  if (!timestamp) return 'Date TBD'
-  
-  let date
-  if (timestamp.toDate) {
-    date = timestamp.toDate()
-  } else if (timestamp instanceof Date) {
-    date = timestamp
-  } else {
-    date = new Date(timestamp)
-  }
-  
-  return date.toLocaleDateString('en-US', { 
-    weekday: 'short',
-    year: 'numeric', 
-    month: 'short',
-    day: 'numeric'
-  })
-}
-
-// Format time for events
-const formatEventTime = (timestamp) => {
-  if (!timestamp) return ''
-  
-  let date
-  if (timestamp.toDate) {
-    date = timestamp.toDate()
-  } else if (timestamp instanceof Date) {
-    date = timestamp
-  } else {
-    date = new Date(timestamp)
-  }
-  
-  return date.toLocaleTimeString('en-US', { 
-    hour: 'numeric',
-    minute: '2-digit'
-  })
-}
-=======
     // Format date for events
     const formatEventDate = (timestamp) => {
       if (!timestamp) return 'Date TBD'
->>>>>>> 1c916885
 
       let date
       if (timestamp.toDate) {
