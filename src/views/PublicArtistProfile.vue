<!-- public artist profile.vue -->
<template>
  <div class="public-artist-profile">
    <!-- Navigation Bar -->
    <NavigationBar />

    <!-- Wave Background -->
    <div class="wave-svg">
      <svg viewBox="0 0 1200 300" preserveAspectRatio="none" xmlns="http://www.w3.org/2000/svg">
        <path fill="none" stroke="#bb1814" stroke-width="2" opacity="0.6">
          <animate
            attributeName="d"
            values="M0,150 Q150,50 300,150 T600,150 T900,150 T1200,150;
                   M0,150 Q150,250 300,150 T600,150 T900,150 T1200,150;
                   M0,150 Q150,50 300,150 T600,150 T900,150 T1200,150"
            dur="3s"
            repeatCount="indefinite"
          />
        </path>
        <path fill="none" stroke="#C73535" stroke-width="1.5" opacity="0.5">
          <animate
            attributeName="d"
            values="M0,180 Q150,80 300,180 T600,180 T900,180 T1200,180;
                   M0,180 Q150,280 300,180 T600,180 T900,180 T1200,180;
                   M0,180 Q150,80 300,180 T600,180 T900,180 T1200,180"
            dur="4s"
            repeatCount="indefinite"
          />
        </path>
        <path fill="none" stroke="#D95656" stroke-width="1" opacity="0.4">
          <animate
            attributeName="d"
            values="M0,120 Q150,20 300,120 T600,120 T900,120 T1200,120;
                   M0,120 Q150,220 300,120 T600,120 T900,120 T1200,120;
                   M0,120 Q150,20 300,120 T600,120 T900,120 T1200,120"
            dur="5s"
            repeatCount="indefinite"
          />
        </path>
      </svg>
    </div>

    <!-- Loading State -->
    <div v-if="loading" class="content-wrapper">
      <div class="container text-center py-5">
        <div class="loading-spinner" role="status">
          <div class="spinner-ring"></div>
        </div>
        <p class="loading-text">Loading artist profile...</p>
      </div>
    </div>

    <!-- Artist Not Found -->
    <div v-else-if="!artist" class="content-wrapper">
      <div class="container text-center py-5">
        <div class="error-icon">⚠️</div>
        <h3 class="error-title">Artist Not Found</h3>
        <p class="error-message">This artist profile doesn't exist or has been removed.</p>
        <router-link to="/home" class="btn-primary-custom"> Back to Home </router-link>
      </div>
    </div>

    <!-- Artist Profile Content -->
    <div v-else>
      <!-- Artist Hero Section with Blurred Background -->
      <div class="artist-hero-section">
        <div
          class="hero-background"
          :style="{ backgroundImage: `url(${artist.profileImage || defaultImage})` }"
        ></div>
        <div class="hero-content">
          <div class="container py-5">
            <div class="row align-items-center">
              <!-- Profile Picture -->
              <div class="col-auto">
                <div class="position-relative d-inline-block">
                  <img
                    :src="artist.profileImage || defaultImage"
                    :alt="artist.artistName"
                    class="artist-avatar"
                  />
                  <div v-if="artist.verified" class="verified-badge-large">
                    <i class="bi bi-patch-check-fill"></i>
                  </div>
                </div>
              </div>

              <!-- Artist Info -->
              <div class="col">
                <h1 class="artist-name">{{ artist.artistName }}</h1>
                <p class="artist-bio">{{ artist.bio || 'Whatever bio they have.' }}</p>
                <div class="follower-count">{{ artist.followerCount || 500 }} Followers</div>
                <button
                  class="btn-follow"
                  :class="{ 'btn-unfollow': isFollowing }"
                  @click="toggleFollow"
                  :disabled="followLoading"
                >
                  <span v-if="followLoading" class="spinner-border spinner-border-sm me-2"></span>
                  <span v-else-if="!isFollowing">+</span>
                  {{ isFollowing ? 'UNFOLLOW' : 'FOLLOW' }}
                </button>

                <!-- Social Links -->
                <div v-if="hasSocialLinks" class="social-links">
                  <a
                    v-if="artist.socialLinks?.spotify"
                    :href="artist.socialLinks.spotify"
                    target="_blank"
                    class="social-icon spotify"
                  >
                    <i class="bi bi-spotify"></i>
                  </a>
                  <a
                    v-if="artist.socialLinks?.youtube"
                    :href="artist.socialLinks.youtube"
                    target="_blank"
                    class="social-icon youtube"
                  >
                    <i class="bi bi-youtube"></i>
                  </a>
                  <a
                    v-if="artist.socialLinks?.instagram"
                    :href="artist.socialLinks.instagram"
                    target="_blank"
                    class="social-icon instagram"
                  >
                    <i class="bi bi-instagram"></i>
                  </a>
                </div>
              </div>
            </div>
          </div>
        </div>
      </div>

      <div class="content-wrapper">
        <!-- Wave Animation Background for Content Area -->
        <div class="content-wave-background">
          <svg viewBox="0 0 1200 300" preserveAspectRatio="none" xmlns="http://www.w3.org/2000/svg">
            <path fill="none" stroke="#bb1814" stroke-width="1.5" opacity="0.3">
              <animate
                attributeName="d"
                values="M0,150 Q200,80 400,150 T800,150 T1200,150;
                       M0,150 Q200,220 400,150 T800,150 T1200,150;
                       M0,150 Q200,80 400,150 T800,150 T1200,150"
                dur="6s"
                repeatCount="indefinite"
              />
            </path>
            <path fill="none" stroke="#C73535" stroke-width="1" opacity="0.25">
              <animate
                attributeName="d"
                values="M0,180 Q250,110 500,180 T1000,180 T1200,180;
                       M0,180 Q250,250 500,180 T1000,180 T1200,180;
                       M0,180 Q250,110 500,180 T1000,180 T1200,180"
                dur="8s"
                repeatCount="indefinite"
              />
            </path>
            <path fill="none" stroke="#D95656" stroke-width="0.8" opacity="0.2">
              <animate
                attributeName="d"
                values="M0,120 Q300,50 600,120 T1200,120;
                       M0,120 Q300,190 600,120 T1200,120;
                       M0,120 Q300,50 600,120 T1200,120"
                dur="10s"
                repeatCount="indefinite"
              />
            </path>
          </svg>
        </div>

        <div class="container" style="padding-top: 2rem; padding-bottom: 2rem">
          <!-- Tabs Section -->
          <div class="row">
            <div class="col-12">
              <div class="custom-tab-bar mb-4">
                <button
                  class="tab-btn"
                  :class="{ active: activeTab === 'music' }"
                  @click="activeTab = 'music'"
                >
                  MY MUSIC
                </button>
                <button
                  class="tab-btn"
                  :class="{ active: activeTab === 'events' }"
                  @click="activeTab = 'events'"
                >
                  MY EVENTS
                </button>
                <button
                  class="tab-btn"
                  :class="{ active: activeTab === 'about' }"
                  @click="activeTab = 'about'"
                >
                  ABOUT ME
                </button>
              </div>
            </div>
          </div>

          <!-- Tab Content -->
          <div class="row">
            <div class="col-12">
              <!-- Music Tab -->
              <div v-if="activeTab === 'music'" class="tab-content-section">
                <div class="music-library-section">
                  <!-- Music Grid Header -->
                  <h2 class="music-library-title">MUSIC LIBRARY</h2>

                  <!-- Filter Tabs -->
                  <div v-if="musicLinks.length > 0" class="filter-tabs mb-4">
                    <button
                      class="filter-tab"
                      :class="{ active: musicFilter === 'all' }"
                      @click="musicFilter = 'all'"
                    >
                      ALL ({{ musicLinks.length }})
                    </button>
                    <button
                      class="filter-tab"
                      :class="{ active: musicFilter === 'single' }"
                      @click="musicFilter = 'single'"
                    >
                      SINGLES ({{ getMusicByType('single').length }})
                    </button>
                    <button
                      class="filter-tab"
                      :class="{ active: musicFilter === 'album' }"
                      @click="musicFilter = 'album'"
                    >
                      ALBUMS ({{ getMusicByType('album').length }})
                    </button>
                    <button
                      class="filter-tab"
                      :class="{ active: musicFilter === 'video' }"
                      @click="musicFilter = 'video'"
                    >
                      VIDEOS ({{ getMusicByType('video').length }})
                    </button>
                  </div>

                  <!-- Music Grid -->
                  <div v-if="filteredMusicLinks.length > 0" class="song-carousel">
                    <div
                      v-for="music in displayedMusicLinks"
                      :key="music.id"
                      class="song-card"
                      @click="openSongDetail(music)"
                    >
                      <!-- Song Header - Just Title and Platform/Type Badges -->
                      <div class="song-header">
                        <div class="song-info">
                          <h6 class="song-title">{{ music.title }}</h6>
                        </div>

                        <!-- Platform and Type Badges -->
                        <div class="badges-container">
                          <!-- Music Type Badge -->
                          <span
                            v-if="music.type"
                            class="type-badge"
                            :class="getTypeBadgeClass(music.type)"
                          >
                            {{ music.type }}
                          </span>

                          <!-- Platform Badge -->
                          <div class="platform-badge-song" :class="music.platform">
                            <i
                              class="bi"
                              :class="
                                music.platform === 'spotify'
                                  ? 'bi-spotify'
                                  : music.platform === 'youtube'
                                    ? 'bi-youtube'
                                    : music.platform === 'soundcloud'
                                      ? 'bi-soundwave'
                                      : 'bi-music-note'
                              "
                            ></i>
                          </div>
                        </div>
                      </div>

                      <!-- Embedded Player -->
                      <div class="iframe-container">
                        <!-- Spotify Embed -->
<<<<<<< HEAD
                        <div v-if="music.platform === 'spotify'" class="spotify-embed-wrapper">
                          <iframe :src="music.embedUrl" width="100%" height="232" frameborder="0"
                            allowtransparency="true" allow="encrypted-media" loading="lazy"
                            style="height: 232px !important; min-height: 232px !important; max-height: 232px !important;"></iframe>
                        </div>

                        <!-- YouTube Embed -->
                        <div v-if="music.platform === 'youtube'" class="youtube-embed-wrapper">
                          <iframe :src="music.embedUrl" width="100%" height="232" frameborder="0"
                            allow="accelerometer; autoplay; clipboard-write; encrypted-media; gyroscope; picture-in-picture"
                            allowfullscreen loading="lazy"
                            style="height: 232px !important; min-height: 232px !important; max-height: 232px !important;"></iframe>
                        </div>
=======
                        <iframe
                          v-if="music.platform === 'spotify'"
                          :src="music.embedUrl"
                          width="100%"
                          height="232"
                          frameborder="0"
                          allowtransparency="true"
                          allow="encrypted-media"
                          loading="lazy"
                          class="music-iframe"
                        ></iframe>

                        <!-- YouTube Embed -->
                        <iframe
                          v-else-if="music.platform === 'youtube'"
                          :src="music.embedUrl"
                          width="100%"
                          height="232"
                          frameborder="0"
                          allow="accelerometer; autoplay; clipboard-write; encrypted-media; gyroscope; picture-in-picture"
                          allowfullscreen
                          loading="lazy"
                          class="music-iframe"
                        ></iframe>

                        <!-- SoundCloud Embed -->
                        <iframe
                          v-else-if="music.platform === 'soundcloud'"
                          :src="music.embedUrl"
                          width="100%"
                          height="232"
                          frameborder="0"
                          loading="lazy"
                          class="music-iframe"
                        ></iframe>
>>>>>>> b7bef3cf
                      </div>

                      <!-- Bottom Row: Genre Tags Left, Action Buttons Right -->
                      <div class="song-bottom">
                        <!-- Genre Tags -->
                        <div
                          v-if="music.genres && music.genres.length > 0"
                          class="genres-container"
                        >
                          <span
                            v-for="genre in music.genres.slice(0, 2)"
                            :key="genre"
                            class="genre-tag"
                          >
                            {{ genre }}
                          </span>
                        </div>

                        <!-- Action Buttons -->
                        <div class="song-actions">
                          <button
                            class="action-btn like-btn"
                            :class="{ liked: isLiked(music) }"
                            @click.stop="toggleLike(music)"
                            :disabled="likingInProgress[music.id]"
                          >
                            <span class="icon">❤️</span>
                            <span class="count">{{ music.likes || 0 }}</span>
                          </button>

                          <button
                            class="action-btn comment-btn"
                            @click.stop="openSongDetail(music)"
                          >
                            <span class="icon">💬</span>
                            <span class="count">{{ getCommentCount(music.id) }}</span>
                          </button>
                        </div>
                      </div>
                    </div>
                  </div>

                  <!-- See More Music Button -->
                  <div
                    v-if="filteredMusicLinks.length > 6 && !showAllMusic"
                    class="text-center mt-4"
                  >
                    <button class="btn-see-more" @click="showAllMusic = true">
                      <i class="bi bi-chevron-down"></i>
                      See More Music ({{ filteredMusicLinks.length - 6 }} more)
                    </button>
                  </div>

                  <!-- Show Less Music Button -->
                  <div
                    v-if="showAllMusic && filteredMusicLinks.length > 6"
                    class="text-center mt-4"
                  >
                    <button class="btn-see-less" @click="showAllMusic = false">
                      <i class="bi bi-chevron-up"></i>
                      Show Less
                    </button>
                  </div>

                  <!-- No Music Message -->
                  <div v-if="musicLinks.length === 0" class="text-center py-5">
                    <i class="bi bi-music-note-list fs-1 text-white mb-3"></i>
                    <p class="text-white">This artist hasn't uploaded any music yet.</p>
                  </div>
                  <div v-else-if="filteredMusicLinks.length === 0" class="text-center py-5">
                    <i class="bi bi-music-note-list fs-1 text-white mb-3"></i>
                    <p class="text-white">No {{ musicFilter }}s found.</p>
                  </div>
                </div>
              </div>

              <!-- Events Tab -->
              <div v-if="activeTab === 'events'" class="tab-content-section">
                <!-- Loading Events -->
                <div v-if="loadingEvents" class="text-center py-5">
                  <div class="spinner-border text-danger"></div>
                  <p class="mt-3 text-white">Loading events...</p>
                </div>

                <!-- No Events -->
                <div v-else-if="artistEvents.length === 0" class="text-center py-5">
                  <i class="bi bi-calendar-x fs-1 text-white mb-3"></i>
                  <p class="text-white">No upcoming events scheduled.</p>
                </div>

                <!-- Events List -->
                <div v-else>
                  <div class="events-grid">
                    <div v-for="event in displayedEvents" :key="event.id">
                      <EventCard :event="event" />
                    </div>
                  </div>

                  <!-- See More Events Button -->
                  <div v-if="artistEvents.length > 6 && !showAllEvents" class="text-center mt-4">
                    <button class="btn-see-more" @click="showAllEvents = true">
                      <i class="bi bi-chevron-down"></i>
                      See More Events ({{ artistEvents.length - 6 }} more)
                    </button>
                  </div>

                  <!-- Show Less Events Button -->
                  <div v-if="showAllEvents && artistEvents.length > 6" class="text-center mt-4">
                    <button class="btn-see-less" @click="showAllEvents = false">
                      <i class="bi bi-chevron-up"></i>
                      Show Less
                    </button>
                  </div>
                </div>
              </div>

              <!-- About Tab -->
              <div v-if="activeTab === 'about'" class="tab-content-section">
                <div class="about-section">
                  <h2 class="about-title">About {{ artist.artistName }}</h2>

                  <div v-if="artist.aboutSection" class="about-text mb-4">
                    <p style="font-size: 1.1rem; line-height: 1.8; white-space: pre-wrap">
                      {{ artist.aboutSection }}
                    </p>
                  </div>
                  <div v-else class="about-empty">
                    <i class="bi bi-info-circle"></i> No additional information available.
                  </div>

                  <!-- Artist Stats -->
                  <div class="stats-grid mt-4">
                    <div class="stat-box">
                      <i class="bi bi-calendar3 fs-4"></i>
                      <div>
                        <div class="fw-bold">Member Since</div>
                        <div class="text-white-soft">{{ formatDate(artist.createdAt) }}</div>
                      </div>
                    </div>
                    <div class="stat-box">
                      <i class="bi bi-music-note-list fs-4"></i>
                      <div>
                        <div class="fw-bold">Genres</div>
                        <div class="text-white-soft">{{ artist.genres?.length || 0 }} genres</div>
                      </div>
                    </div>
                    <div class="stat-box">
                      <i class="bi bi-calendar-event fs-4"></i>
                      <div>
                        <div class="fw-bold">Upcoming Events</div>
                        <div class="text-white-soft">{{ artistEvents.length }} events</div>
                      </div>
                    </div>
                  </div>
                </div>
              </div>
            </div>
          </div>
        </div>
      </div>
    </div>

    <!-- Song Detail Modal -->
    <SongDetailModal :show="showSongModal" :song="selectedSong" @close="closeSongModal" />
  </div>
</template>

<script>
import { auth, db } from '@/services/firebase'
import { doc, getDoc, collection, query, where, getDocs } from 'firebase/firestore'
import EventCard from '@/components/EventCard.vue'
import NavigationBar from '@/components/NavigationBar.vue'
import SongDetailModal from '@/components/SongDetailModal.vue'
import { followArtist, unfollowArtist, isUserFollowingArtist } from '@/utils/userInteractions'
import {
  toggleSongLike,
  getUserLikedSongs,
  postSongComment,
  getSongComments,
  deleteSongComment,
  toggleCommentLike,
  postCommentReply,
  deleteCommentReply,
} from '@/utils/musicInteractions'

export default {
  name: 'PublicArtistProfile',
  components: {
    EventCard,
    NavigationBar,
    SongDetailModal,
  },
  data() {
    return {
      auth, // Expose auth to template
      artist: null,
      artistEvents: [],
      loading: true,
      loadingEvents: false,
      activeTab: 'music',
      isFollowing: false,
      followLoading: false,
      musicLinks: [],
      musicFilter: 'all',
      defaultImage: 'https://ui-avatars.com/api/?name=Artist&size=300&background=667eea&color=fff',
      userLikedSongs: new Set(), // Track which songs user has liked
      likingInProgress: {}, // Track which songs are being liked/unliked: { songId: true/false }
      expandedComments: {}, // Track which songs have comments expanded: { songId: true/false }
      songComments: {}, // Store comments for each song: { songId: [comments] }
      commentText: {}, // Store comment input text for each song: { songId: text }
      loadingComments: {}, // Track which songs are loading comments: { songId: true/false }
      postingComment: {}, // Track which songs are posting comments: { songId: true/false }
      replyingTo: {}, // Track which comment is being replied to: { commentId: true/false }
      replyText: {}, // Store reply text for each comment: { commentId: text }
      expandedReplies: {}, // Track which comments have expanded replies: { commentId: true/false }
      deletingComment: {}, // Track comments being deleted: { commentId: true/false }
      showAllMusic: false, // Track if showing all music or just first 6
      showAllEvents: false, // Track if showing all events or just first 6
      selectedSong: null, // Song to display in modal
      showSongModal: false, // Control modal visibility
    }
  },
  computed: {
    hasSocialLinks() {
      const links = this.artist?.socialLinks || {}
      return links.spotify || links.youtube || links.instagram
    },
    filteredMusicLinks() {
      if (this.musicFilter === 'all') {
        return this.musicLinks
      }
      return this.musicLinks.filter((music) => music.type === this.musicFilter)
    },
    displayedMusicLinks() {
      // Show first 6 items (3x2 grid) unless "See More" is clicked
      if (this.showAllMusic) {
        return this.filteredMusicLinks
      }
      return this.filteredMusicLinks.slice(0, 6)
    },
    displayedEvents() {
      // Show first 6 items (3x2 grid) unless "See More" is clicked
      if (this.showAllEvents) {
        return this.artistEvents
      }
      return this.artistEvents.slice(0, 6)
    },
  },
  async mounted() {
    await this.loadArtistProfile()
    await this.loadArtistEvents()
    await this.checkFollowStatus()
    await this.loadUserLikedSongs()

    // Note: checkForSongModal is called inside loadArtistProfile after musicLinks are loaded
  },
  watch: {
    // Reset "Show All" when filter changes
    musicFilter() {
      this.showAllMusic = false
    },
    // Watch for route query changes (notifications)
    '$route.query.song'(newSongId) {
      if (newSongId) {
        this.checkForSongModal()
      }
    },
  },
  methods: {
    async loadArtistProfile() {
      try {
        const artistId = this.$route.params.id

        const artistDoc = await getDoc(doc(db, 'artists', artistId))

        if (artistDoc.exists()) {
          this.artist = {
            id: artistDoc.id,
            ...artistDoc.data(),
          }

          // Load music links
          this.musicLinks = this.artist.musicLinks || []

          // Sort by newest first
          this.musicLinks.sort((a, b) => {
            const dateA = a.addedAt?.toDate ? a.addedAt.toDate() : new Date(a.addedAt)
            const dateB = b.addedAt?.toDate ? b.addedAt.toDate() : new Date(b.addedAt)
            return dateB - dateA
          })

          console.log('Artist loaded:', this.artist.artistName)
          console.log('Music links:', this.musicLinks.length)

          // Check if we need to open a song modal from notification
          this.$nextTick(() => {
            this.checkForSongModal()
          })
        } else {
          console.warn('Artist not found:', artistId)
        }
      } catch (error) {
        console.error('Error loading artist:', error)
      } finally {
        this.loading = false
      }
    },

    async loadArtistEvents() {
      if (!this.artist) return

      try {
        this.loadingEvents = true

        // ⭐ FIXED: Removed orderBy to avoid index requirement
        const eventsQuery = query(collection(db, 'events'), where('artistId', '==', this.artist.id))

        const eventsSnapshot = await getDocs(eventsQuery)
        console.log(`Raw events found: ${eventsSnapshot.docs.length}`)

        const now = new Date()
        now.setHours(0, 0, 0, 0)

        // Filter for upcoming events and sort client-side
        this.artistEvents = eventsSnapshot.docs
          .map((doc) => ({
            id: doc.id,
            ...doc.data(),
          }))
          .filter((event) => {
            const eventDate = event.date?.toDate ? event.date.toDate() : new Date(event.date)
            return eventDate >= now
          })
          .sort((a, b) => {
            // ⭐ Client-side sorting
            const dateA = a.date?.toDate ? a.date.toDate() : new Date(a.date)
            const dateB = b.date?.toDate ? b.date.toDate() : new Date(b.date)
            return dateA - dateB
          })

        console.log(`✅ ${this.artistEvents.length} upcoming events for ${this.artist.artistName}`)
      } catch (error) {
        console.error('Error loading artist events:', error)
      } finally {
        this.loadingEvents = false
      }
    },

    async checkFollowStatus() {
      try {
        const user = auth.currentUser
        if (user && this.artist) {
          this.isFollowing = await isUserFollowingArtist(user.uid, this.artist.id)
        }
      } catch (error) {
        console.error('Error checking follow status:', error)
      }
    },

    getSpotifyEmbedUrl(url) {
      if (!url) return null
      return url.replace('open.spotify.com/', 'open.spotify.com/embed/')
    },

    getYouTubeEmbedUrl(url) {
      if (!url) return null
      let videoId = ''

      if (url.includes('youtube.com/watch?v=')) {
        videoId = url.split('watch?v=')[1].split('&')[0]
      } else if (url.includes('youtu.be/')) {
        videoId = url.split('youtu.be/')[1].split('?')[0]
      }

      return videoId ? `https://www.youtube.com/embed/${videoId}` : null
    },

    formatDate(timestamp) {
      if (!timestamp) return 'Unknown'

      const date = timestamp.toDate ? timestamp.toDate() : new Date(timestamp)

      return date.toLocaleDateString('en-SG', {
        year: 'numeric',
        month: 'long',
      })
    },

    async toggleFollow() {
      const user = auth.currentUser
      if (!user) {
        alert('Please log in to follow artists')
        return
      }

      this.followLoading = true

      try {
        if (this.isFollowing) {
          // Unfollow
          const result = await unfollowArtist(user.uid, this.artist.id)
          if (result.success) {
            this.isFollowing = false
            // Update local count
            if (this.artist.followerCount > 0) {
              this.artist.followerCount--
            }
          }
        } else {
          // Follow
          const result = await followArtist(user.uid, this.artist.id)
          if (result.success) {
            this.isFollowing = true
            // Update local count
            this.artist.followerCount = (this.artist.followerCount || 0) + 1
          }
        }
      } catch (error) {
        console.error('Error toggling follow:', error)
        alert('Failed to update follow status. Please try again.')
      } finally {
        this.followLoading = false
      }
    },

    getMusicByType(type) {
      return this.musicLinks.filter((music) => music.type === type)
    },

    getTypeBadgeClass(type) {
      const classes = {
        single: 'bg-primary',
        album: 'bg-success',
        video: 'bg-danger',
      }
      return classes[type] || 'bg-secondary'
    },

    async loadUserLikedSongs() {
      try {
        const user = auth.currentUser
        if (!user || !this.musicLinks.length) return

        // Create song keys for this artist's songs
        const songKeys = this.musicLinks.map((song) => `${this.artist.id}_${song.id}`)

        // Get user's liked songs
        this.userLikedSongs = await getUserLikedSongs(user.uid, songKeys)
      } catch (error) {
        console.error('Error loading user liked songs:', error)
      }
    },

    async toggleLike(music) {
      try {
        const user = auth.currentUser
        if (!user) {
          alert('Please log in to like songs')
          return
        }

        const songKey = `${this.artist.id}_${music.id}`
        const isCurrentlyLiked = this.userLikedSongs.has(songKey)

        // Prevent multiple rapid clicks
        if (this.likingInProgress[music.id]) return
        this.likingInProgress[music.id] = true

        // Optimistic update
        if (isCurrentlyLiked) {
          this.userLikedSongs.delete(songKey)
        } else {
          this.userLikedSongs.add(songKey)
        }

        // Update like count optimistically
        const currentLikes = music.likes || 0
        music.likes = isCurrentlyLiked ? Math.max(0, currentLikes - 1) : currentLikes + 1

        // Call API
        const result = await toggleSongLike(this.artist.id, music.id, isCurrentlyLiked)

        if (result.success) {
          // Update with actual like count from server
          music.likes = result.newLikeCount
        } else {
          // Revert optimistic update on error
          if (isCurrentlyLiked) {
            this.userLikedSongs.add(songKey)
          } else {
            this.userLikedSongs.delete(songKey)
          }
          music.likes = currentLikes
          alert('Failed to update like. Please try again.')
        }
      } catch (error) {
        console.error('Error toggling like:', error)
        alert('An error occurred. Please try again.')
      } finally {
        this.likingInProgress[music.id] = false
      }
    },

    isLiked(music) {
      const songKey = `${this.artist.id}_${music.id}`
      return this.userLikedSongs.has(songKey)
    },

    async toggleComments(songId) {
      if (this.expandedComments[songId]) {
        // Collapse comments
        this.expandedComments[songId] = false
      } else {
        // Expand comments and load them
        this.expandedComments[songId] = true
        await this.loadComments(songId)
      }
    },

    async loadComments(songId) {
      try {
        this.loadingComments[songId] = true
        const comments = await getSongComments(this.artist.id, songId)

        // Sort comments by date (newest first)
        const sortedComments = comments.sort((a, b) => {
          const dateA = a.createdAt?.toDate ? a.createdAt.toDate() : new Date(a.createdAt)
          const dateB = b.createdAt?.toDate ? b.createdAt.toDate() : new Date(b.createdAt)
          return dateB - dateA
        })

        this.songComments[songId] = sortedComments
      } catch (error) {
        console.error('Error loading comments:', error)
      } finally {
        this.loadingComments[songId] = false
      }
    },

    async postComment(songId) {
      try {
        const user = auth.currentUser
        if (!user) {
          alert('Please log in to comment')
          return
        }

        const text = this.commentText[songId]
        if (!text || !text.trim()) {
          return
        }

        this.postingComment[songId] = true

        const result = await postSongComment(this.artist.id, songId, text)

        if (result.success) {
          // Clear input
          this.commentText[songId] = ''

          // Reload comments
          await this.loadComments(songId)

          // Update comment count in music links
          const music = this.musicLinks.find((m) => m.id === songId)
          if (music) {
            music.commentCount = (music.commentCount || 0) + 1
          }
        } else {
          alert(result.error || 'Failed to post comment')
        }
      } catch (error) {
        console.error('Error posting comment:', error)
        alert('An error occurred. Please try again.')
      } finally {
        this.postingComment[songId] = false
      }
    },

    getComments(songId) {
      return this.songComments[songId] || []
    },

    getCommentCount(songId) {
      const music = this.musicLinks.find((m) => m.id === songId)
      return music?.commentCount || 0
    },

    formatCommentDate(timestamp) {
      if (!timestamp) return 'Just now'

      const date = timestamp.toDate ? timestamp.toDate() : new Date(timestamp)
      const now = new Date()
      const diffInSeconds = Math.floor((now - date) / 1000)

      if (diffInSeconds < 60) return 'Just now'
      if (diffInSeconds < 3600) return `${Math.floor(diffInSeconds / 60)}m ago`
      if (diffInSeconds < 86400) return `${Math.floor(diffInSeconds / 3600)}h ago`
      if (diffInSeconds < 604800) return `${Math.floor(diffInSeconds / 86400)}d ago`

      return date.toLocaleDateString('en-US', { month: 'short', day: 'numeric' })
    },

    async deleteComment(songId, commentId) {
      if (!confirm('Are you sure you want to delete this comment?')) {
        return
      }

      this.deletingComment[commentId] = true

      try {
        const result = await deleteSongComment(this.artist.id, songId, commentId)

        if (result.success) {
          // Reload comments
          await this.loadComments(songId)

          // Update comment count
          const music = this.musicLinks.find((m) => m.id === songId)
          if (music) {
            music.commentCount = Math.max(0, (music.commentCount || 0) - 1)
          }
        } else {
          alert(result.error || 'Failed to delete comment')
        }
      } catch (error) {
        console.error('Error deleting comment:', error)
        alert('An error occurred. Please try again.')
      } finally {
        this.deletingComment[commentId] = false
      }
    },

    async toggleCommentLike(songId, commentId) {
      if (!auth.currentUser) {
        alert('Please sign in to like comments')
        return
      }

      const comment = this.songComments[songId]?.find((c) => c.id === commentId)
      if (!comment) return

      const isLiked = this.isCommentLiked(comment)

      // Optimistic update
      if (isLiked) {
        comment.likes = Math.max(0, (comment.likes || 0) - 1)
        comment.likedBy = (comment.likedBy || []).filter((id) => id !== auth.currentUser.uid)
      } else {
        comment.likes = (comment.likes || 0) + 1
        if (!comment.likedBy) {
          comment.likedBy = []
        }
        comment.likedBy.push(auth.currentUser.uid)
      }

      const result = await toggleCommentLike(this.artist.id, songId, commentId, isLiked)

      if (!result.success) {
        // Revert on failure
        if (isLiked) {
          comment.likes = (comment.likes || 0) + 1
          comment.likedBy.push(auth.currentUser.uid)
        } else {
          comment.likes = Math.max(0, (comment.likes || 0) - 1)
          comment.likedBy = comment.likedBy.filter((id) => id !== auth.currentUser.uid)
        }
        alert(result.error || 'Failed to like comment')
      }
    },

    isCommentLiked(comment) {
      if (!auth.currentUser || !comment.likedBy) return false
      return comment.likedBy.includes(auth.currentUser.uid)
    },

    toggleReply(commentId) {
      this.replyingTo[commentId] = !this.replyingTo[commentId]
      if (!this.replyText[commentId]) {
        this.replyText[commentId] = ''
      }
    },

    async postReply(songId, commentId) {
      const text = this.replyText[commentId]?.trim()
      if (!text) return

      if (!auth.currentUser) {
        alert('Please sign in to reply to comments')
        return
      }

      try {
        const result = await postCommentReply(this.artist.id, songId, commentId, text)

        if (result.success) {
          this.replyText[commentId] = ''
          this.replyingTo[commentId] = false
          await this.loadComments(songId)

          // Auto-expand replies
          this.expandedReplies[commentId] = true
        } else {
          alert(result.error || 'Failed to post reply')
        }
      } catch (error) {
        console.error('Error posting reply:', error)
        alert('An error occurred. Please try again.')
      }
    },

    toggleReplies(commentId) {
      this.expandedReplies[commentId] = !this.expandedReplies[commentId]
    },

    async deleteReply(songId, commentId, replyId) {
      if (!confirm('Are you sure you want to delete this reply?')) {
        return
      }

      try {
        const result = await deleteCommentReply(this.artist.id, songId, commentId, replyId)

        if (result.success) {
          await this.loadComments(songId)
        } else {
          alert(result.error || 'Failed to delete reply')
        }
      } catch (error) {
        console.error('Error deleting reply:', error)
        alert('An error occurred. Please try again.')
      }
    },

    getReplies(comment) {
      return comment.replies || []
    },

    getReplyCount(comment) {
      return comment.replyCount || 0
    },

    // Song Modal Methods
    checkForSongModal() {
      const songId = this.$route.query.song
      console.log('🔍 Checking for song modal, songId:', songId)
      console.log('🔍 musicLinks available:', this.musicLinks.length)

      if (songId && this.musicLinks.length > 0) {
        const song = this.musicLinks.find((s) => s.id === songId)
        console.log('🔍 Found song:', song ? song.title : 'NOT FOUND')

        if (song) {
          this.openSongDetail(song)
          // Switch to music tab if not already there
          this.activeTab = 'music'
        } else {
          console.warn('⚠️ Song not found in musicLinks:', songId)
        }
      }
    },

    openSongDetail(song) {
      console.log('🎵 Opening song detail modal for:', song.title)
      this.selectedSong = {
        ...song,
        artistId: this.artist.id,
        artistName: this.artist.artistName,
      }
      this.showSongModal = true
      console.log('🎵 Modal state:', this.showSongModal, 'Selected song:', this.selectedSong?.title)
    },

    closeSongModal() {
      this.showSongModal = false
      this.selectedSong = null

      // Remove song query parameter from URL
      if (this.$route.query.song) {
        this.$router.replace({
          query: { ...this.$route.query, song: undefined },
        })
      }
    },
  },
  watch: {
    // Watch for route changes (when navigating from one artist to another)
    '$route.params.id': {
      async handler(newId, oldId) {
        // Only reload if we're navigating from one artist to another
        // Skip if oldId is undefined (initial load handled by mounted())
        if (newId && oldId && newId !== oldId) {
          // Reset state
          this.loading = true
          this.artist = null
          this.artistEvents = []
          this.musicLinks = []
          this.isFollowing = false
          this.activeTab = 'music'
          this.musicFilter = 'all'
          this.expandedComments = {}
          this.songComments = {}
          this.commentText = {}
          this.loadingComments = {}
          this.postingComment = {}

          // Reload data for new artist sequentially
          await this.loadArtistProfile()
          await this.loadArtistEvents()
          await this.checkFollowStatus()
          await this.loadUserLikedSongs()
        }
      },
      immediate: false,
    },
  },
}
</script>

<style scoped>
.public-artist-profile {
  min-height: 100vh;
  background: #191717;
  color: white;
  position: relative;
  margin: 0;
  padding: 0;
  font-family: 'Poppins', sans-serif;
}

/* Only show dark background after hero section */
.public-artist-profile .content-wrapper {
  background: #191717;
}

.btn-outline-light {
  border: 2px solid white;
  color: white;
}

.btn-outline-light:hover {
  background: white;
  color: #667eea;
}

.content-wrapper {
  position: relative;
  z-index: 1;
  padding-bottom: 40px;
  margin-top: 0;
  padding-top: 0;
}

/* Wave Animation Backgrounds */
.wave-svg {
  position: fixed;
  top: 0;
  left: 0;
  width: 100%;
  height: 100%;
  z-index: -1;
  pointer-events: none;
}

.content-wave-background {
  position: absolute;
  top: 0;
  left: 0;
  width: 100%;
  height: 100%;
  z-index: -1;
  pointer-events: none;
  opacity: 0.8;
}

.wave-svg svg,
.content-wave-background svg {
  width: 100%;
  height: 100%;
  object-fit: cover;
}

/* Artist Hero Section */
.artist-hero-section {
  position: relative;
  width: 100%;
  min-height: 400px;
  overflow: hidden;
  margin: 0;
  margin-bottom: 0;
  padding: 0;
  top: 0;
  left: 0;
  z-index: 0;
}

.hero-background {
  position: absolute;
  top: -80px;
  /* Extend above to cover navbar area */
  left: 0;
  width: 100%;
  height: calc(100% + 80px);
  /* Add navbar height to cover behind it */
  background-size: cover;
  background-position: center;
  filter: blur(20px) brightness(0.3);
  transform: scale(1.05);
  z-index: 0;
}

.hero-content {
  position: relative;
  z-index: 2;
  width: 100%;
  height: 100%;
  min-height: 400px;
  display: flex;
  align-items: center;
  padding-top: 100px;
  /* Account for fixed navbar */
  background: transparent;
}

.artist-name {
  font-size: 3rem;
  font-weight: bold;
  color: white;
  margin-bottom: 0.5rem;
}

.artist-bio {
  font-size: 1.1rem;
  color: white;
  margin-bottom: 1rem;
}

.follower-count {
  font-size: 1rem;
  color: white;
  margin-bottom: 1.5rem;
}

.btn-follow {
  background: #bb1814;
  color: #fff;
  border-radius: 22px;
  font-size: 1.1rem;
  font-weight: 600;
  border: 2px solid #bb1814;
  padding: 8px 0;
  letter-spacing: 0.4px;
  margin-bottom: 1.5rem;
  cursor: pointer;
  transition: all 0.3s ease;
  width: 180px;
}

.btn-follow:hover:not(:disabled) {
<<<<<<< HEAD
  background: #6E0B0B;
  border: 2px solid #6E0B0B;
=======
  background: #6e0b0b;
>>>>>>> b7bef3cf
  color: white;
}

.btn-follow.btn-unfollow {
  background-color: transparent;
  border: 2px solid #bb1814;
  color: white;
}

.btn-follow.btn-unfollow:hover:not(:disabled) {
  background-color: #bb1814;
  color: white;
}

.btn-follow:disabled {
  opacity: 0.6;
  cursor: not-allowed;
}


.social-links {
  display: flex;
  gap: 1rem;
  margin-top: 1rem;
  border-top: 1px solid rgba(255, 255, 255, 0.1);
  padding-top: 20px;
}

.social-icon {
  width: 40px;
  height: 40px;
  border-radius: 50%;
  display: flex;
  align-items: center;
  justify-content: center;
  text-decoration: none;
  color: white;
  font-size: 1.3rem;
  transition: transform 0.3s ease;
}

.social-icon.spotify {
  background: #1db954;
}

.social-icon.youtube {
  background: #ff0000;
}

.social-icon.instagram {
  background: linear-gradient(
    45deg,
    #f09433 0%,
    #e6683c 25%,
    #dc2743 50%,
    #cc2366 75%,
    #bc1888 100%
  );
}

.social-icon:hover {
  transform: scale(1.1);
}

.artist-avatar {
  width: 180px;
  height: 180px;
  border-radius: 50%;
  object-fit: cover;
  box-shadow: 0 4px 20px rgba(0, 0, 0, 0.5);
}

.verified-badge-large {
  position: absolute;
  bottom: 10px;
  right: 10px;
  background: white;
  border-radius: 50%;
  width: 48px;
  height: 48px;
  display: flex;
  align-items: center;
  justify-content: center;
  box-shadow: 0 2px 8px rgba(0, 0, 0, 0.2);
}

.verified-badge-large i {
  color: #bb1814;
  font-size: 2rem;
}

/* Tabs */
.custom-tab-bar {
  display: flex;
  align-items: flex-end;
  position: relative;
  background: transparent;
  margin-bottom: 1.5rem;
}

.tab-btn {
  flex: 1 1 auto;
  background: transparent;
  border: none;
  outline: none;
  font-family: 'Poppins', Arial, Helvetica, sans-serif;
  font-weight: 700;
  color: white;
  padding: 18px 0 15px 0;
  text-align: center;
  font-size: 1rem;
  cursor: pointer;
  transition: all 0.3s ease;
  z-index: 2;
  text-transform: uppercase;
  letter-spacing: 1px;
}

.tab-btn.active {
  background: #bb1814;
  color: white;
  border-radius: 16px 16px 0 0;
  position: relative;
}

.tab-btn:not(.active):hover {
  color: #bb1814;
}

.custom-tab-bar::after {
  content: '';
  display: block;
  position: absolute;
  left: 0;
  right: 0;
  bottom: 0;
  height: 3px;
  background: #bb1814;
  z-index: 1;
}

/* Tab Content */
.tab-content-section {
  animation: fadeIn 0.3s ease-in;
}

@keyframes fadeIn {
  from {
    opacity: 0;
    transform: translateY(10px);
  }

  to {
    opacity: 1;
    transform: translateY(0);
  }
}

/* Music Embeds */
.video-wrapper {
  position: relative;
  padding-bottom: 56.25%;
  height: 0;
  overflow: hidden;
  border-radius: 12px;
  background: #000;
}

.youtube-iframe {
  position: absolute;
  top: 0;
  left: 0;
  width: 100%;
  height: 100%;
  border-radius: 12px;
}

.spotify-wrapper {
  border-radius: 12px;
  overflow: hidden;
  background: #1db954;
}

.spotify-iframe {
  border-radius: 12px;
}

/* Music Library Section */
.music-library-section {
  margin-bottom: 40px;
}

.music-library-title {
  font-size: 2rem;
  font-weight: bold;
  color: white;
  margin-bottom: 1.5rem;
  text-transform: uppercase;
  letter-spacing: 1px;
}

.filter-tabs {
  display: flex;
  gap: 1rem;
  flex-wrap: wrap;
}

.filter-tab {
  background: transparent;
  border: 2px solid rgba(255, 255, 255, 0.3);
  color: white;
  padding: 8px 20px;
  border-radius: 20px;
  font-weight: 600;
  font-size: 0.9rem;
  cursor: pointer;
  transition: all 0.3s ease;
  text-transform: uppercase;
}

.filter-tab:hover {
  border-color: #bb1814;
  color: #bb1814;
}

.filter-tab.active {
  background: #bb1814;
  border-color: #bb1814;
  color: white;
}

/* Song Carousel Styles */
.song-carousel {
  display: grid;
  grid-template-columns: repeat(3, 1fr);
  gap: 1.5rem;
  overflow-y: visible;
}

/* Events Grid Styles */
.events-grid {
  display: grid;
  grid-template-columns: repeat(3, 1fr);
  gap: 1.5rem;
}

/* Song Card Styles */
.song-card {
  background: rgba(35, 35, 38, 0.95);
  border-radius: 16px;
  padding: 1.5rem;
  transition: all 0.3s ease;
  border: 2px solid rgba(255, 255, 255, 0.1);
  position: relative;
  cursor: pointer;
  backdrop-filter: blur(10px);
}

.song-card:hover {
  transform: translateY(-8px);
  box-shadow: 0 20px 40px rgba(187, 24, 20, 0.2);
  border-color: rgba(187, 24, 20, 0.3);
}

/* Song Header */
.song-header {
  display: flex;
  align-items: center;
  justify-content: space-between;
  margin-bottom: 0.75rem;
}

.song-info {
  flex: 1;
  min-width: 0;
}

.song-title {
  font-size: 1.2rem;
  font-weight: 600;
  color: white;
  margin: 0;
  overflow: hidden;
  text-overflow: ellipsis;
  white-space: nowrap;
}

/* Badges Container */
.badges-container {
  display: flex;
  align-items: center;
  gap: 0.5rem;
}

/* Type Badge */
.type-badge {
  display: inline-block;
  padding: 4px 8px;
  border-radius: 8px;
  font-size: 0.7rem;
  font-weight: 600;
  text-transform: uppercase;
  color: white;
  background: rgba(255, 255, 255, 0.2);
  backdrop-filter: blur(10px);
}

/* Platform Badge */
.platform-badge-song {
  width: 28px;
  height: 28px;
  border-radius: 50%;
  display: flex;
  align-items: center;
  justify-content: center;
  color: white;
  font-size: 0.9rem;
  backdrop-filter: blur(10px);
}

.platform-badge-song.spotify {
  background: rgba(29, 185, 84, 0.9);
}

.platform-badge-song.youtube {
  background: rgba(255, 0, 0, 0.9);
}

.platform-badge-song.soundcloud {
  background: rgba(255, 85, 0, 0.9);
}

/* Iframe Container */
.iframe-container {
  margin: 0.75rem 0;
  border-radius: 12px;
  overflow: hidden;
  background: rgba(0, 0, 0, 0.3);
}

.music-iframe {
  width: 100%;
  height: 232px;
  border: none;
  border-radius: 12px;
}

/* Bottom Row Layout */
.song-bottom {
  display: flex;
  justify-content: space-between;
  align-items: center;
  margin-top: 1rem;
  padding-top: 0.75rem;
  border-top: 1px solid rgba(255, 255, 255, 0.1);
}

/* Genres Container */
.genres-container {
  display: flex;
  flex-wrap: wrap;
  gap: 0.4rem;
}

.genre-tag {
  background: linear-gradient(135deg, #bb1814, #d32f2f);
  color: white;
  padding: 4px 10px;
  border-radius: 10px;
  font-size: 0.7rem;
  font-weight: 600;
  text-transform: uppercase;
  letter-spacing: 0.5px;
}

/* Song Actions */
.song-actions {
  display: flex;
  gap: 1rem;
  align-items: center;
}

.action-btn {
  background: transparent;
  border: none;
  color: white;
  padding: 0.5rem 0;
  font-size: 0.9rem;
  transition: all 0.3s ease;
  display: flex;
  align-items: center;
  gap: 0.4rem;
  cursor: pointer;
}

.action-btn:hover:not(:disabled) {
  transform: translateY(-2px);
}

.action-btn .icon {
  font-size: 1.1rem;
}

.action-btn .count {
  font-weight: 600;
  font-size: 0.85rem;
}

.like-btn.liked .icon {
  transform: scale(1.2);
}

.action-btn:hover:not(:disabled) {
  background: rgba(187, 24, 20, 0.2);
  border-color: rgba(187, 24, 20, 0.5);
  transform: translateY(-2px);
}

.like-btn.liked {
  background: rgba(187, 24, 20, 0.3);
  border-color: #bb1814;
  color: #bb1814;
}

.action-btn:hover:not(:disabled) {
  color: #bb1814;
  transform: translateY(-1px);
}

.action-btn.liked {
  color: #bb1814;
}

.action-btn:disabled {
  opacity: 0.5;
  cursor: not-allowed;
  transform: none;
}

.action-btn .icon {
  font-size: 1.1rem;
}

.action-btn .count {
  font-size: 0.9rem;
  font-weight: 500;
}

/* Comments Section */
.comments-section {
  background: rgba(35, 35, 38, 0.6);
  border-radius: 8px;
  padding: 1rem;
  border: 1px solid rgba(255, 255, 255, 0.1);
  margin-top: 1rem;
}

.comment-input-wrapper {
  margin-bottom: 1rem;
}

.comment-input {
  resize: vertical;
  min-height: 60px;
  border-radius: 8px;
  font-size: 0.9rem;
  background: rgba(0, 0, 0, 0.3);
  border: 1px solid rgba(255, 255, 255, 0.2);
  color: white;
}

.comment-input:focus {
  border-color: #bb1814;
  box-shadow: 0 0 0 0.2rem rgba(187, 24, 20, 0.25);
  outline: none;
  background: rgba(0, 0, 0, 0.4);
}

.comment-input::placeholder {
  color: rgba(255, 255, 255, 0.5);
}

.btn-post-comment {
  background: #bb1814;
  color: white;
  border: none;
  border-radius: 20px;
  padding: 8px 20px;
  font-size: 0.9rem;
  font-weight: 600;
  cursor: pointer;
  transition: all 0.3s ease;
}

.btn-post-comment:hover:not(:disabled) {
  background: #9d1310;
  transform: translateY(-2px);
}

.btn-post-comment:disabled {
  opacity: 0.6;
  cursor: not-allowed;
}

.comments-list {
  max-height: 400px;
  overflow-y: auto;
}

.comment-item {
  background: rgba(0, 0, 0, 0.3);
  border-radius: 8px;
  padding: 0.75rem;
  margin-bottom: 0.75rem;
  border: 1px solid rgba(255, 255, 255, 0.1);
}

.comment-item:last-child {
  margin-bottom: 0;
}

.comment-header {
  display: flex;
  justify-content: space-between;
  align-items: center;
  margin-bottom: 0.5rem;
}

.comment-header strong {
  color: white;
  font-size: 0.9rem;
}

.comment-header small {
  font-size: 0.75rem;
}

.text-white {
  color: white !important;
}

.text-white-soft {
  color: rgba(255, 255, 255, 0.7) !important;
}

.comment-actions {
  display: flex;
  align-items: center;
  gap: 0.5rem;
}

.comment-actions .btn-link {
  text-decoration: none;
  font-size: 0.85rem;
}

.comment-actions .btn-link:hover {
  text-decoration: underline;
}

.comment-text {
  margin: 0;
  color: white;
  font-size: 0.9rem;
  line-height: 1.5;
  white-space: pre-wrap;
  word-wrap: break-word;
}

/* Reply Input */
.reply-input {
  padding-left: 1.5rem;
  margin-top: 0.5rem;
}

.reply-input .form-control {
  border-radius: 20px;
  font-size: 0.85rem;
  background: rgba(0, 0, 0, 0.3);
  border: 1px solid rgba(255, 255, 255, 0.2);
  color: white;
}

.reply-input .form-control:focus {
  border-color: #bb1814;
  background: rgba(0, 0, 0, 0.4);
  outline: none;
}

.reply-input .form-control::placeholder {
  color: rgba(255, 255, 255, 0.5);
}

.btn-reply-submit {
  background: #bb1814;
  color: white;
  border: none;
  border-radius: 20px;
  padding: 6px 16px;
  font-size: 0.85rem;
  cursor: pointer;
  transition: all 0.3s ease;
}

.btn-reply-submit:hover:not(:disabled) {
  background: #9d1310;
}

.btn-reply-submit:disabled {
  opacity: 0.6;
  cursor: not-allowed;
}

.btn-reply-cancel {
  background: transparent;
  color: white;
  border: 1px solid rgba(255, 255, 255, 0.3);
  border-radius: 20px;
  padding: 6px 16px;
  font-size: 0.85rem;
  cursor: pointer;
  transition: all 0.3s ease;
}

.btn-reply-cancel:hover {
  border-color: #bb1814;
  color: #bb1814;
}

.btn-replies-toggle {
  background: transparent;
  border: none;
  color: rgba(255, 255, 255, 0.7);
  padding: 0;
  font-size: 0.85rem;
  cursor: pointer;
  transition: all 0.3s ease;
}

.btn-replies-toggle:hover {
  color: #bb1814;
}

/* Replies Section */
.replies-section {
  padding-left: 1.5rem;
  margin-top: 0.75rem;
  border-left: 2px solid #e9ecef;
}

.replies-list {
  margin-top: 0.5rem;
}

.reply-item {
  background: rgba(0, 0, 0, 0.2);
  border-radius: 6px;
  padding: 0.5rem 0.75rem;
  margin-bottom: 0.5rem;
  border: 1px solid rgba(255, 255, 255, 0.1);
}

.reply-item:last-child {
  margin-bottom: 0;
}

.reply-header {
  display: flex;
  justify-content: space-between;
  align-items: center;
  margin-bottom: 0.25rem;
}

.reply-header strong {
  color: white;
  font-size: 0.85rem;
}

.reply-header small {
  font-size: 0.7rem;
}

.reply-actions {
  display: flex;
  align-items: center;
}

.reply-text {
  margin: 0;
  color: white;
  font-size: 0.85rem;
  line-height: 1.4;
  white-space: pre-wrap;
  word-wrap: break-word;
}

/* Embed Preview */
.embed-preview {
  border-top: 1px solid #dee2e6;
  padding-top: 1rem;
}

/* Embed Container - Always visible */
.embed-container {
  width: 100%;
  background: rgba(0, 0, 0, 0.3);
  border-radius: 8px;
  overflow: hidden;
  margin-bottom: 0;
<<<<<<< HEAD
  height: 232px !important;
  min-height: 232px !important;
  max-height: 232px !important;
  position: relative;
  box-sizing: border-box;
}

.spotify-embed-wrapper,
.youtube-embed-wrapper {
  width: 100% !important;
  height: 232px !important;
  min-height: 232px !important;
  max-height: 232px !important;
=======
  height: 232px;
  position: relative;
}

.spotify-embed-wrapper {
  width: 100%;
  height: 100%;
  border-radius: 8px;
  overflow: hidden;
  box-shadow: 0 2px 8px rgba(0, 0, 0, 0.1);
  margin-bottom: 0;
  position: relative;
}

.spotify-embed-wrapper iframe {
  border-radius: 8px;
  display: block;
  margin-bottom: 0;
  width: 100%;
  height: 100%;
  position: absolute;
  top: 0;
  left: 0;
}

.youtube-embed-wrapper {
  width: 100%;
  height: 100%;
>>>>>>> b7bef3cf
  border-radius: 8px;
  overflow: hidden !important;
  box-shadow: 0 2px 8px rgba(0, 0, 0, 0.1);
<<<<<<< HEAD
  position: absolute !important;
  top: 0 !important;
  left: 0 !important;
  clip-path: inset(0 0 0 0);
=======
  position: relative;
>>>>>>> b7bef3cf
}

.spotify-embed-wrapper iframe,
.youtube-embed-wrapper iframe {
  width: 100% !important;
  height: 232px !important;
  min-height: 232px !important;
  max-height: 232px !important;
  border-radius: 8px;
<<<<<<< HEAD
  display: block !important;
  border: none !important;
  margin: 0 !important;
  padding: 0 !important;
  box-sizing: border-box !important;
  overflow: hidden !important;
=======
  display: block;
  width: 100%;
  height: 100%;
  position: absolute;
  top: 0;
  left: 0;
>>>>>>> b7bef3cf
}

.video-wrapper-small {
  position: relative;
  padding-bottom: 56.25%;
  height: 0;
  overflow: hidden;
  border-radius: 8px;
  background: #000;
}

/* About Section */
.about-section {
  background: rgba(35, 35, 38, 0.8);
  border-radius: 12px;
  padding: 2.5rem;
  border: 1px solid rgba(255, 255, 255, 0.1);
}

.about-title {
  font-size: 2rem;
  font-weight: bold;
  color: white;
  margin-bottom: 1.5rem;
}

.about-text {
  font-size: 1.1rem;
  line-height: 1.8;
  color: white;
}

.about-empty {
  color: rgba(255, 255, 255, 0.7);
  padding: 2rem;
  text-align: center;
  background: rgba(0, 0, 0, 0.2);
  border-radius: 8px;
}

.stats-grid {
  display: grid;
  grid-template-columns: repeat(auto-fit, minmax(200px, 1fr));
  gap: 1.5rem;
}

.stat-box {
  display: flex;
  align-items: center;
  gap: 1rem;
  padding: 1rem;
  background: rgba(0, 0, 0, 0.2);
  border-radius: 8px;
  border: 1px solid rgba(255, 255, 255, 0.1);
}

.stat-box i {
  color: #bb1814;
  font-size: 1.5rem;
}

.stat-box .fw-bold {
  color: white;
  font-size: 1rem;
}

.btn-back-home {
  background: #bb1814;
  color: white;
  border: none;
  border-radius: 22px;
  padding: 10px 30px;
  font-size: 1rem;
  font-weight: 600;
  text-decoration: none;
  display: inline-block;
  transition: all 0.3s ease;
}

.btn-back-home:hover {
  background: #9d1310;
  transform: translateY(-2px);
  box-shadow: 0 4px 12px rgba(187, 24, 20, 0.4);
}

.btn-see-more,
.btn-see-less {
  background: transparent;
  color: white;
  border: 2px solid rgba(255, 255, 255, 0.3);
  border-radius: 22px;
  padding: 12px 30px;
  font-size: 1rem;
  font-weight: 600;
  cursor: pointer;
  transition: all 0.3s ease;
}

.btn-see-more:hover,
.btn-see-less:hover {
  border-color: #bb1814;
  color: #bb1814;
  transform: translateY(-2px);
}

@media (max-width: 768px) {
  .content-wrapper {
    margin-top: 70px;
  }

  .artist-hero-section {
    min-height: 300px;
  }

  .hero-content {
    min-height: 300px;
  }

  .artist-avatar {
    width: 120px;
    height: 120px;
  }

  .artist-name {
    font-size: 2rem;
  }

  .artist-bio {
    font-size: 1rem;
  }

  .stats-grid {
    grid-template-columns: 1fr;
  }

  .song-carousel {
    grid-template-columns: 1fr;
  }

  .events-grid {
    grid-template-columns: 1fr;
  }

  .filter-tabs {
    flex-wrap: nowrap;
    overflow-x: auto;
  }

  .filter-tab {
    white-space: nowrap;
    flex-shrink: 0;
  }

  .tab-btn {
    font-size: 0.85rem;
    padding: 12px 0 10px 0;
  }

  .music-library-title {
    font-size: 1.5rem;
  }
}

/* Tablet responsive - 2 columns for medium screens */
@media (min-width: 769px) and (max-width: 1024px) {
  .song-carousel {
    grid-template-columns: repeat(2, 1fr);
  }

  .events-grid {
    grid-template-columns: repeat(2, 1fr);
  }
}
</style><|MERGE_RESOLUTION|>--- conflicted
+++ resolved
@@ -288,21 +288,6 @@
                       <!-- Embedded Player -->
                       <div class="iframe-container">
                         <!-- Spotify Embed -->
-<<<<<<< HEAD
-                        <div v-if="music.platform === 'spotify'" class="spotify-embed-wrapper">
-                          <iframe :src="music.embedUrl" width="100%" height="232" frameborder="0"
-                            allowtransparency="true" allow="encrypted-media" loading="lazy"
-                            style="height: 232px !important; min-height: 232px !important; max-height: 232px !important;"></iframe>
-                        </div>
-
-                        <!-- YouTube Embed -->
-                        <div v-if="music.platform === 'youtube'" class="youtube-embed-wrapper">
-                          <iframe :src="music.embedUrl" width="100%" height="232" frameborder="0"
-                            allow="accelerometer; autoplay; clipboard-write; encrypted-media; gyroscope; picture-in-picture"
-                            allowfullscreen loading="lazy"
-                            style="height: 232px !important; min-height: 232px !important; max-height: 232px !important;"></iframe>
-                        </div>
-=======
                         <iframe
                           v-if="music.platform === 'spotify'"
                           :src="music.embedUrl"
@@ -338,7 +323,6 @@
                           loading="lazy"
                           class="music-iframe"
                         ></iframe>
->>>>>>> b7bef3cf
                       </div>
 
                       <!-- Bottom Row: Genre Tags Left, Action Buttons Right -->
@@ -1298,12 +1282,7 @@
 }
 
 .btn-follow:hover:not(:disabled) {
-<<<<<<< HEAD
-  background: #6E0B0B;
-  border: 2px solid #6E0B0B;
-=======
   background: #6e0b0b;
->>>>>>> b7bef3cf
   color: white;
 }
 
@@ -2013,21 +1992,6 @@
   border-radius: 8px;
   overflow: hidden;
   margin-bottom: 0;
-<<<<<<< HEAD
-  height: 232px !important;
-  min-height: 232px !important;
-  max-height: 232px !important;
-  position: relative;
-  box-sizing: border-box;
-}
-
-.spotify-embed-wrapper,
-.youtube-embed-wrapper {
-  width: 100% !important;
-  height: 232px !important;
-  min-height: 232px !important;
-  max-height: 232px !important;
-=======
   height: 232px;
   position: relative;
 }
@@ -2056,18 +2020,10 @@
 .youtube-embed-wrapper {
   width: 100%;
   height: 100%;
->>>>>>> b7bef3cf
   border-radius: 8px;
   overflow: hidden !important;
   box-shadow: 0 2px 8px rgba(0, 0, 0, 0.1);
-<<<<<<< HEAD
-  position: absolute !important;
-  top: 0 !important;
-  left: 0 !important;
-  clip-path: inset(0 0 0 0);
-=======
   position: relative;
->>>>>>> b7bef3cf
 }
 
 .spotify-embed-wrapper iframe,
@@ -2077,21 +2033,12 @@
   min-height: 232px !important;
   max-height: 232px !important;
   border-radius: 8px;
-<<<<<<< HEAD
-  display: block !important;
-  border: none !important;
-  margin: 0 !important;
-  padding: 0 !important;
-  box-sizing: border-box !important;
-  overflow: hidden !important;
-=======
   display: block;
   width: 100%;
   height: 100%;
   position: absolute;
   top: 0;
   left: 0;
->>>>>>> b7bef3cf
 }
 
 .video-wrapper-small {
