--- conflicted
+++ resolved
@@ -204,13 +204,7 @@
     if (typeof window !== 'undefined') {
       this._resizeTimeout = null
       this.handleResize = () => {
-<<<<<<< HEAD
         if (this._resizeTimeout) clearTimeout(this._resizeTimeout)
-=======
-        if (this._resizeTimeout) {
-          clearTimeout(this._resizeTimeout)
-        }
->>>>>>> 4eb6e212
         this._resizeTimeout = setTimeout(() => {
           this.windowWidth = window.innerWidth
         }, 150)
@@ -223,7 +217,6 @@
     if (typeof window !== 'undefined' && this.handleResize) {
       window.removeEventListener('resize', this.handleResize)
     }
-<<<<<<< HEAD
     if (this._resizeTimeout) clearTimeout(this._resizeTimeout)
   },
 
@@ -244,34 +237,6 @@
         const end = Math.min(start + this.songsPerPage, this.savedSongs.length)
         pages.push(this.savedSongs.slice(start, end))
         start = end
-=======
-    if (this._resizeTimeout) {
-      clearTimeout(this._resizeTimeout)
-    }
-  },
-
-  computed: {
-    songsPerPage() {
-      const width = this.windowWidth
-      // Mobile: 1 row x 1 col = 1 per page
-      if (width < 768) {
-        return 1
-      }
-      // Tablet: 2 rows x 2 cols = 4 per page
-      if (width < 992) {
-        return 4
-      }
-      // Desktop: 2 rows x 3 cols = 6 per page
-      return 6
-    },
-    paginatedSavedSongs() {
-      const pages = []
-      let startIndex = 0
-      while (startIndex < this.savedSongs.length) {
-        const endIndex = Math.min(startIndex + this.songsPerPage, this.savedSongs.length)
-        pages.push(this.savedSongs.slice(startIndex, endIndex))
-        startIndex = endIndex
->>>>>>> 4eb6e212
       }
       return pages
     },
@@ -540,27 +505,6 @@
   margin-top: 65px;
   padding-bottom: 40px;
 }
-/* Carousel structure (minimal) */
-.carousel-container {
-  position: relative;
-}
-
-.artists-carousel {
-  overflow-x: hidden;
-  overflow-y: visible;
-  width: 100%;
-}
-
-.artists-grid-carousel {
-  display: flex;
-  transition: transform 0.5s ease-in-out;
-}
-
-.carousel-page.artists-page {
-  min-width: 100%;
-  width: 100%;
-  flex-shrink: 0;
-}
 
 /* Carousel structure (match interests) */
 .carousel-container { position: relative; }
