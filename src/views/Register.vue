<template>
  <div class="auth-wrapper" @mousemove="handleMouseMove">
    <!-- Cursor Trail Effect -->
    <div class="cursor-trail" :style="cursorTrailStyle"></div>

    <!-- Floating Music Particles -->
    <div class="music-particles">
      <div v-for="n in 15" :key="'particle-' + n" class="music-note" :style="getParticleStyle(n)">
        {{ getMusicSymbol(n) }}
      </div>
    </div>

    <div class="wave-svg">
      <svg viewBox="0 0 1200 300" preserveAspectRatio="none" xmlns="http://www.w3.org/2000/svg">
        <path fill="none" stroke="#bb1814" stroke-width="2" opacity="0.6">
          <animate attributeName="d" values="M0,150 Q150,50 300,150 T600,150 T900,150 T1200,150;
                   M0,150 Q150,250 300,150 T600,150 T900,150 T1200,150;
                   M0,150 Q150,50 300,150 T600,150 T900,150 T1200,150" dur="3s" repeatCount="indefinite" />
        </path>
        <path fill="none" stroke="#C73535" stroke-width="1.5" opacity="0.5">
          <animate attributeName="d" values="M0,180 Q150,80 300,180 T600,180 T900,180 T1200,180;
                   M0,180 Q150,280 300,180 T600,180 T900,180 T1200,180;
                   M0,180 Q150,80 300,180 T600,180 T900,180 T1200,180" dur="4s" repeatCount="indefinite" />
        </path>
        <path fill="none" stroke="#D95656" stroke-width="1" opacity="0.4">
          <animate attributeName="d" values="M0,120 Q150,20 300,120 T600,120 T900,120 T1200,120;
                   M0,120 Q150,220 300,120 T600,120 T900,120 T1200,120;
                   M0,120 Q150,20 300,120 T600,120 T900,120 T1200,120" dur="5s" repeatCount="indefinite" />
        </path>
        <path fill="none" stroke="#bb1814" stroke-width="1.5" opacity="0.5">
          <animate attributeName="d" values="M0,90 Q150,30 300,90 T600,90 T900,90 T1200,90;
                   M0,90 Q150,210 300,90 T600,90 T900,90 T1200,90;
                   M0,90 Q150,30 300,90 T600,90 T900,90 T1200,90" dur="2.5s" repeatCount="indefinite" />
        </path>
        <path fill="none" stroke="#C73535" stroke-width="1" opacity="0.45">
          <animate attributeName="d" values="M0,210 Q150,120 300,210 T600,210 T900,210 T1200,210;
                   M0,210 Q150,270 300,210 T600,210 T900,210 T1200,210;
                   M0,210 Q150,120 300,210 T600,210 T900,210 T1200,210" dur="3.5s" repeatCount="indefinite" />
        </path>
        <path fill="none" stroke="#D95656" stroke-width="1.2" opacity="0.35">
          <animate attributeName="d" values="M0,60 Q150,10 300,60 T600,60 T900,60 T1200,60;
                   M0,60 Q150,240 300,60 T600,60 T900,60 T1200,60;
                   M0,60 Q150,10 300,60 T600,60 T900,60 T1200,60" dur="4.5s" repeatCount="indefinite" />
        </path>
        <path fill="none" stroke="#bb1814" stroke-width="0.8" opacity="0.3">
          <animate attributeName="d" values="M0,240 Q150,160 300,240 T600,240 T900,240 T1200,240;
                   M0,240 Q150,290 300,240 T600,240 T900,240 T1200,240;
                   M0,240 Q150,160 300,240 T600,240 T900,240 T1200,240" dur="6s" repeatCount="indefinite" />
        </path>
        <path fill="none" stroke="#C73535" stroke-width="1.3" opacity="0.4">
          <animate attributeName="d" values="M0,100 Q150,40 300,100 T600,100 T900,100 T1200,100;
                   M0,100 Q150,230 300,100 T600,100 T900,100 T1200,100;
                   M0,100 Q150,40 300,100 T600,100 T900,100 T1200,100" dur="2s" repeatCount="indefinite" />
        </path>
      </svg>
    </div>

    <div class="content-wrapper auth-split d-flex flex-column flex-lg-row">
      <!-- LEFT / Brand Section (Mobile: hidden, Desktop: visible) -->
      <div class="auth-left d-none d-lg-flex flex-column justify-content-between align-items-start">
        <div>
          <router-link to="/">
            <img src="/assets/logo1.png" alt="Wavelength" class="auth-logo logo-3d" />
          </router-link>
          <div class="tagline-split mt-5">
            <span class="animated-text">
              <span v-for="(letter, index) in welcomeText" :key="index" class="letter"
                :style="{ animationDelay: `${index * 0.05}s` }">{{ letter === ' ' ? '\u00A0' : letter }}</span>
            </span>
          </div>
        </div>
      </div>

      <!-- RIGHT / Form Section -->
      <div
        class="auth-right d-flex flex-column justify-content-center rounded-start-0 rounded-start-lg-5"
      >
        <!-- Logo for Mobile Only -->
        <div class="d-flex d-lg-none justify-content-center mb-3 mt-4">
          <router-link to="/">
            <img src="/assets/logo1.png" alt="Wavelength" class="auth-logo logo-3d" />
          </router-link>
        </div>

        <div class="form-card glass-card py-4 px-3 px-md-5">
          <h2 class="signup-title">SIGN UP</h2>

          <!-- Type toggle -->
          <div class="toggle-row mb-5 d-flex justify-content-center" style="gap: 16px">
            <button class="toggle-btn toggle-enhanced" :class="userType === 'fan' ? 'selected' : 'outline'"
              type="button" @click="userType = 'fan'" style="min-width: 100px; font-size: 1rem; margin-right: 0.6rem">
              <span class="toggle-icon">🎵</span>
              MUSIC FAN
            </button>
            <button class="toggle-btn toggle-enhanced" :class="userType === 'artist' ? 'selected' : 'outline'"
              type="button" @click="userType = 'artist'" style="min-width: 100px; font-size: 1rem">
              <span class="toggle-icon">🎤</span>
              ARTIST
            </button>
          </div>

          <!-- Error with animation -->
          <transition name="error-slide">
            <div v-if="errorMessage" class="alert alert-danger py-2 error-alert">
              {{ errorMessage }}
            </div>
          </transition>

          <!-- Registration Form -->
          <form @submit.prevent="register" autocomplete="on">
            <!-- Display Name Input with Floating Label -->
            <div class="mb-4 input-group-enhanced">
              <div class="input-icon">
                <svg width="20" height="20" viewBox="0 0 24 24" fill="none" stroke="currentColor" class="icon-pulse">
                  <path d="M20 21v-2a4 4 0 0 0-4-4H8a4 4 0 0 0-4 4v2" />
                  <circle cx="12" cy="7" r="4" />
                </svg>
              </div>
<<<<<<< HEAD
              <input type="text" v-model="displayName" class="form-control input-enhanced" required autocomplete="off"
                @focus="nameFocused = true" @blur="nameFocused = false" />
              <label class="floating-label" :class="{ active: displayName || nameFocused }">Display Name</label>
=======
              <input
                type="text"
                v-model="displayName"
                class="form-control input-enhanced"
                required
                autocomplete="name"
                name="name"
                @focus="nameFocused = true"
                @blur="nameFocused = false"
              />
              <label class="floating-label" :class="{ active: displayName || nameFocused }"
                >Display Name</label
              >
>>>>>>> 0fb5ff51
              <div class="input-underline"></div>
            </div>

            <!-- Email Input with Floating Label -->
            <div class="mb-4 input-group-enhanced">
              <div class="input-icon">
                <svg width="20" height="20" viewBox="0 0 24 24" fill="none" stroke="currentColor" class="icon-pulse">
                  <path d="M4 4h16c1.1 0 2 .9 2 2v12c0 1.1-.9 2-2 2H4c-1.1 0-2-.9-2-2V6c0-1.1.9-2 2-2z" />
                  <polyline points="22,6 12,13 2,6" />
                </svg>
              </div>
<<<<<<< HEAD
              <input type="email" v-model="email" class="form-control input-enhanced" required autocomplete="off"
                @focus="emailFocused = true" @blur="emailFocused = false" />
              <label class="floating-label" :class="{ active: email || emailFocused }">Email Address</label>
=======
              <input
                type="email"
                v-model="email"
                class="form-control input-enhanced"
                required
                autocomplete="username email"
                name="email"
                @focus="emailFocused = true"
                @blur="emailFocused = false"
              />
              <label class="floating-label" :class="{ active: email || emailFocused }"
                >Email Address</label
              >
>>>>>>> 0fb5ff51
              <div class="input-underline"></div>
            </div>

            <!-- Password Input with Floating Label -->
            <div class="mb-4 input-group-enhanced">
              <div class="input-icon">
                <svg width="20" height="20" viewBox="0 0 24 24" fill="none" stroke="currentColor"
                  :class="{ 'icon-shake': passwordFocused }">
                  <rect x="3" y="11" width="18" height="11" rx="2" ry="2" />
                  <path d="M7 11V7a5 5 0 0 1 10 0v4" />
                </svg>
              </div>
<<<<<<< HEAD
              <input :type="showPassword ? 'text' : 'password'" v-model="password" class="form-control input-enhanced"
                required minlength="6" autocomplete="off" @focus="passwordFocused = true"
                @blur="passwordFocused = false" />
              <label class="floating-label" :class="{ active: password || passwordFocused }">Password (min 6
                chars)</label>
=======
              <input
                :type="showPassword ? 'text' : 'password'"
                v-model="password"
                class="form-control input-enhanced"
                required
                minlength="8"
                autocomplete="new-password"
                name="password"
                @focus="passwordFocused = true"
                @blur="passwordFocused = false"
                @input="validatePasswordStrength"
              />
              <label class="floating-label" :class="{ active: password || passwordFocused }"
                >Password</label
              >
>>>>>>> 0fb5ff51
              <div class="password-toggle" @click="showPassword = !showPassword">
                <svg v-if="!showPassword" width="20" height="20" viewBox="0 0 24 24" fill="none" stroke="currentColor">
                  <path d="M1 12s4-8 11-8 11 8 11 8-4 8-11 8-11-8-11-8z" />
                  <circle cx="12" cy="12" r="3" />
                </svg>
                <svg v-else width="20" height="20" viewBox="0 0 24 24" fill="none" stroke="currentColor">
                  <path
                    d="M17.94 17.94A10.07 10.07 0 0 1 12 20c-7 0-11-8-11-8a18.45 18.45 0 0 1 5.06-5.94M9.9 4.24A9.12 9.12 0 0 1 12 4c7 0 11 8 11 8a18.5 18.5 0 0 1-2.16 3.19m-6.72-1.07a3 3 0 1 1-4.24-4.24" />
                  <line x1="1" y1="1" x2="23" y2="23" />
                </svg>
              </div>
              <div class="input-underline"></div>
            </div>

<<<<<<< HEAD
            <button type="submit" class="main-btn btn-block mb-3 btn-enhanced" :disabled="isLoading"
              @click="createRipple">
=======
            <!-- Password Strength Indicator -->
            <div v-if="password" class="mb-4 password-strength">
              <div class="strength-bar">
                <div
                  class="strength-fill"
                  :class="passwordStrength.class"
                  :style="{ width: passwordStrength.percentage + '%' }"
                ></div>
              </div>
              <div class="strength-text" :class="passwordStrength.class">
                {{ passwordStrength.text }}
              </div>
              <ul class="password-requirements mt-2">
                <li :class="{ valid: hasMinLength }">
                  <i class="bi" :class="hasMinLength ? 'bi-check-circle-fill' : 'bi-circle'"></i>
                  At least 8 characters
                </li>
                <li :class="{ valid: hasUpperCase }">
                  <i class="bi" :class="hasUpperCase ? 'bi-check-circle-fill' : 'bi-circle'"></i>
                  One uppercase letter
                </li>
                <li :class="{ valid: hasLowerCase }">
                  <i class="bi" :class="hasLowerCase ? 'bi-check-circle-fill' : 'bi-circle'"></i>
                  One lowercase letter
                </li>
                <li :class="{ valid: hasNumber }">
                  <i class="bi" :class="hasNumber ? 'bi-check-circle-fill' : 'bi-circle'"></i>
                  One number
                </li>
                <li :class="{ valid: hasSpecialChar }">
                  <i class="bi" :class="hasSpecialChar ? 'bi-check-circle-fill' : 'bi-circle'"></i>
                  One special character (!@#$%^&*)
                </li>
              </ul>
            </div>

            <!-- Confirm Password Input with Floating Label -->
            <div class="mb-5 input-group-enhanced">
              <div class="input-icon">
                <svg
                  width="20"
                  height="20"
                  viewBox="0 0 24 24"
                  fill="none"
                  stroke="currentColor"
                  :class="{ 'icon-shake': confirmPasswordFocused }"
                >
                  <rect x="3" y="11" width="18" height="11" rx="2" ry="2" />
                  <path d="M7 11V7a5 5 0 0 1 10 0v4" />
                </svg>
              </div>
              <input
                :type="showConfirmPassword ? 'text' : 'password'"
                v-model="confirmPassword"
                class="form-control input-enhanced"
                :class="{ 'is-invalid': confirmPassword && password !== confirmPassword }"
                required
                autocomplete="new-password"
                name="confirm-password"
                @focus="confirmPasswordFocused = true"
                @blur="confirmPasswordFocused = false"
              />
              <label
                class="floating-label"
                :class="{ active: confirmPassword || confirmPasswordFocused }"
                >Confirm Password</label
              >
              <div class="password-toggle" @click="showConfirmPassword = !showConfirmPassword">
                <svg
                  v-if="!showConfirmPassword"
                  width="20"
                  height="20"
                  viewBox="0 0 24 24"
                  fill="none"
                  stroke="currentColor"
                >
                  <path d="M1 12s4-8 11-8 11 8 11 8-4 8-11 8-11-8-11-8z" />
                  <circle cx="12" cy="12" r="3" />
                </svg>
                <svg
                  v-else
                  width="20"
                  height="20"
                  viewBox="0 0 24 24"
                  fill="none"
                  stroke="currentColor"
                >
                  <path
                    d="M17.94 17.94A10.07 10.07 0 0 1 12 20c-7 0-11-8-11-8a18.45 18.45 0 0 1 5.06-5.94M9.9 4.24A9.12 9.12 0 0 1 12 4c7 0 11 8 11 8a18.5 18.5 0 0 1-2.16 3.19m-6.72-1.07a3 3 0 1 1-4.24-4.24"
                  />
                  <line x1="1" y1="1" x2="23" y2="23" />
                </svg>
              </div>
              <div class="input-underline"></div>
              <small
                v-if="confirmPassword && password !== confirmPassword"
                class="text-danger mt-1 d-block"
              >
                Passwords do not match
              </small>
              <small
                v-else-if="confirmPassword && password === confirmPassword"
                class="text-success mt-1 d-block"
              >
                <i class="bi bi-check-circle-fill"></i> Passwords match
              </small>
            </div>

            <button
              type="submit"
              class="main-btn btn-block mb-3 btn-enhanced"
              :disabled="isLoading"
              @click="createRipple"
            >
>>>>>>> 0fb5ff51
              <span class="btn-shine"></span>
              <span v-if="isLoading" class="btn-content">
                <span class="spinner"></span>
                Creating Account...
              </span>
              <span v-else class="btn-content">CREATE ACCOUNT</span>
            </button>
          </form>

          <div class="text-center mt-3 login-row" style="font-size: 1rem">
            ALREADY HAVE AN ACCOUNT?
            <router-link to="/login" class="login-link">LOG IN</router-link>
          </div>
        </div>
      </div>
    </div>
  </div>
</template>

<script>
import { createUserWithEmailAndPassword } from 'firebase/auth'
import { doc, setDoc } from 'firebase/firestore'
import { auth, db } from '@/services/firebase'

export default {
  name: 'Register',
  data() {
    return {
      displayName: '',
      email: '',
      password: '',
      confirmPassword: '',
      userType: 'fan',
      errorMessage: '',
      isLoading: false,
      showPassword: false,
      showConfirmPassword: false,
      nameFocused: false,
      emailFocused: false,
      passwordFocused: false,
      confirmPasswordFocused: false,
      showError: false,
      cursorX: 0,
      cursorY: 0,
      animatedStats: { artists: 0, fans: 0 },
      welcomeText: "DISCOVER SINGAPORE'S LOCAL MUSIC",
      passwordStrength: {
        percentage: 0,
        text: '',
        class: '',
      },
    }
  },
  computed: {
    cursorTrailStyle() {
      return {
        background: `radial-gradient(circle at ${this.cursorX}px ${this.cursorY}px, rgba(213, 34, 34, 0.15) 0%, transparent 50%)`,
      }
    },
    hasMinLength() {
      return this.password.length >= 8
    },
    hasUpperCase() {
      return /[A-Z]/.test(this.password)
    },
    hasLowerCase() {
      return /[a-z]/.test(this.password)
    },
    hasNumber() {
      return /[0-9]/.test(this.password)
    },
    hasSpecialChar() {
      return /[!@#$%^&*(),.?":{}|<>]/.test(this.password)
    },
  },
  mounted() {
    // Animate stats
    let artistCount = 0
    let fanCount = 0
    const artistTarget = 500
    const fanTarget = 2000

    const interval = setInterval(() => {
      if (artistCount < artistTarget) {
        artistCount += 10
        this.animatedStats.artists = Math.min(artistCount, artistTarget)
      }
      if (fanCount < fanTarget) {
        fanCount += 40
        this.animatedStats.fans = Math.min(fanCount, fanTarget)
      }
      if (artistCount >= artistTarget && fanCount >= fanTarget) {
        clearInterval(interval)
      }
    }, 30)
  },
  methods: {
    handleMouseMove(e) {
      this.cursorX = e.clientX
      this.cursorY = e.clientY
    },
    getParticleStyle(n) {
      const size = 20 + Math.random() * 15
      const left = Math.random() * 100
      const duration = 8 + Math.random() * 7
      const delay = Math.random() * 5
      return {
        fontSize: `${size}px`,
        left: `${left}%`,
        animationDuration: `${duration}s`,
        animationDelay: `-${delay}s`,
        opacity: 0.3 + Math.random() * 0.3,
      }
    },
    getMusicSymbol(n) {
      const symbols = ['♪', '♫', '♬', '♩', '♭', '♯', '𝄞']
      return symbols[n % symbols.length]
    },
    createRipple(e) {
      const button = e.currentTarget
      const ripple = document.createElement('span')
      const rect = button.getBoundingClientRect()
      const size = Math.max(rect.width, rect.height)
      const x = e.clientX - rect.left - size / 2
      const y = e.clientY - rect.top - size / 2

      ripple.style.width = ripple.style.height = size + 'px'
      ripple.style.left = x + 'px'
      ripple.style.top = y + 'px'
      ripple.classList.add('ripple')

      button.appendChild(ripple)
      setTimeout(() => ripple.remove(), 600)
    },
    validatePasswordStrength() {
      const password = this.password
      let strength = 0

      // Check length
      if (password.length >= 8) strength += 20
      if (password.length >= 12) strength += 10

      // Check for uppercase
      if (/[A-Z]/.test(password)) strength += 20

      // Check for lowercase
      if (/[a-z]/.test(password)) strength += 20

      // Check for numbers
      if (/[0-9]/.test(password)) strength += 15

      // Check for special characters
      if (/[!@#$%^&*(),.?\":{}|<>]/.test(password)) strength += 15

      // Update strength indicator
      if (strength < 40) {
        this.passwordStrength = {
          percentage: strength,
          text: 'Weak',
          class: 'weak',
        }
      } else if (strength < 70) {
        this.passwordStrength = {
          percentage: strength,
          text: 'Medium',
          class: 'medium',
        }
      } else {
        this.passwordStrength = {
          percentage: strength,
          text: 'Strong',
          class: 'strong',
        }
      }
    },
    async register() {
      this.errorMessage = ''
      this.showError = false

      // Validate password length
      if (this.password.length < 8) {
        this.errorMessage = 'Password must be at least 8 characters'
        this.showError = true
        setTimeout(() => {
          this.showError = false
        }, 500)
        return
      }

      // Validate password strength requirements
      const hasUpperCase = /[A-Z]/.test(this.password)
      const hasLowerCase = /[a-z]/.test(this.password)
      const hasNumber = /[0-9]/.test(this.password)
      const hasSpecialChar = /[!@#$%^&*(),.?\":{}|<>]/.test(this.password)

      if (!hasUpperCase || !hasLowerCase || !hasNumber || !hasSpecialChar) {
        this.errorMessage =
          'Password must contain uppercase, lowercase, number, and special character'
        this.showError = true
        setTimeout(() => {
          this.showError = false
        }, 500)
        return
      }

      // Validate passwords match
      if (this.password !== this.confirmPassword) {
        this.errorMessage = 'Passwords do not match'
        this.showError = true
        setTimeout(() => {
          this.showError = false
        }, 500)
        return
      }

      this.isLoading = true

      try {
        const userCredential = await createUserWithEmailAndPassword(auth, this.email, this.password)

        const user = userCredential.user

        await setDoc(doc(db, 'users', user.uid), {
          email: this.email,
          userType: this.userType,
          displayName: this.displayName,
          profileImage: '',
          preferences: {
            genres: [],
            location: 'Singapore',
          },
          createdAt: new Date(),
          lastActive: new Date(),
        })

        if (this.userType === 'artist') {
          await setDoc(doc(db, 'artists', user.uid), {
            userId: user.uid,
            artistName: this.displayName,
            bio: '',
            genres: [],
            location: 'Singapore',
            socialLinks: {
              spotify: '',
              youtube: '',
              instagram: '',
            },
            musicLinks: [],
            followerCount: 0,
            verified: false,
            createdAt: new Date(),
          })
        }

        if (this.userType === 'fan') {
          this.$router.push('/onboarding')
        } else {
          this.$router.push('/artist/setup')
        }
      } catch (error) {
        console.error('Registration error:', error)

        if (error.code === 'auth/email-already-in-use') {
          this.errorMessage =
            'This email is already registered. If you deleted your account, please contact support to fully remove it from the system, or use the login page instead.'
        } else if (error.code === 'auth/invalid-email') {
          this.errorMessage = 'Invalid email address'
        } else if (error.code === 'auth/weak-password') {
          this.errorMessage = 'Password is too weak. Please use at least 6 characters.'
        } else {
          this.errorMessage = 'Registration failed. Please try again.'
        }

        this.showError = true
        setTimeout(() => {
          this.showError = false
        }, 500)
      }

      this.isLoading = false
    },
  },
}
</script>

<style scoped>
/* Cursor Trail */
.cursor-trail {
  position: fixed;
  top: 0;
  left: 0;
  width: 100%;
  height: 100%;
  pointer-events: none;
  z-index: 1;
  transition: background 0.15s ease;
}

/* Music Particles */
.music-particles {
  position: fixed;
  top: 0;
  left: 0;
  width: 100%;
  height: 100%;
  pointer-events: none;
  z-index: 1;
  overflow: hidden;
}

.music-note {
  position: absolute;
  bottom: -50px;
  color: rgba(213, 34, 34, 0.4);
  animation: float-up linear infinite;
  font-weight: 600;
}

@keyframes float-up {
  0% {
    transform: translateY(0) rotate(0deg);
    opacity: 0;
  }

  10% {
    opacity: 1;
  }

  90% {
    opacity: 1;
  }

  100% {
    transform: translateY(-100vh) rotate(360deg);
    opacity: 0;
  }
}

.content-wrapper {
  position: relative;
  z-index: 1;
}

.auth-wrapper {
  min-height: 100vh;

  background: #191717;
  position: relative;
  font-family: 'Poppins', sans-serif;
}

.wave-svg {
  position: fixed;
  top: 50%;
  left: 0;
  width: 100vw;
  height: 300px;
  transform: translateY(-50%);
  pointer-events: none;
  z-index: 0;
  opacity: 0.4;
  overflow: hidden;
}

.wave-svg svg {
  width: 100%;
  height: 100%;
  display: block;
}

.auth-wrapper::before {
  content: '';
  position: fixed;
  top: 0;
  left: 0;
  width: 100vw;
  height: 100vh;
  background:
    radial-gradient(ellipse at center, rgba(187, 24, 20, 0.08) 0%, transparent 70%),
    radial-gradient(ellipse at 30% 50%, rgba(199, 53, 53, 0.06) 0%, transparent 50%),
    radial-gradient(ellipse at 70% 50%, rgba(187, 24, 20, 0.08) 0%, transparent 50%);
  pointer-events: none;
  z-index: 0;
}

.auth-split {
  min-height: 100vh;
  width: 100%;
}

/* Mobile: Stacked vertically */
/* Desktop: Side by side */
.auth-left {
  flex: 0 0 50%;
  min-width: 330px;
  background: transparent;
  color: #fff;
  padding: 42px 68px 42px 68px;
  position: relative;
  overflow: hidden;
  z-index: 2;
}

.auth-logo {
  width: 136px;
  margin-top: 18px;
  margin-bottom: 48px;
  transition: transform 0.4s ease;
}

.logo-3d:hover {
  transform: perspective(500px) rotateY(10deg) rotateX(-5deg) scale(1.05);
}

.tagline-split {
  font-size: 2.2rem;
  font-weight: 800;
  line-height: 1.12;
  letter-spacing: 0.5px;
  margin-bottom: 0;
  text-shadow: none;
}

/* Animated Welcome Text */
.animated-text {
  display: inline-block;
}

.letter {
  display: inline-block;
  opacity: 0;
  animation: letter-fade-in 0.6s cubic-bezier(0.34, 1.56, 0.64, 1) forwards;
}

@keyframes letter-fade-in {
  0% {
    opacity: 0;
    transform: translateY(30px) rotateX(-90deg);
  }

  100% {
    opacity: 1;
    transform: translateY(0) rotateX(0);
  }
}

.stats-mini {
  display: flex;
  gap: 40px;
}

.stat-mini-item {
  opacity: 0;
  animation: slide-up 0.8s cubic-bezier(0.34, 1.56, 0.64, 1) forwards;
  animation-delay: 0.8s;
}

.stat-mini-item:nth-child(2) {
  animation-delay: 1s;
}

.stat-mini-value {
  font-size: 2rem;
  font-weight: 700;
  color: #d52222;
  margin-bottom: 4px;
}

.stat-mini-label {
  font-size: 0.85rem;
  color: rgba(255, 255, 255, 0.6);
  text-transform: uppercase;
  letter-spacing: 1px;
}

@keyframes slide-up {
  0% {
    opacity: 0;
    transform: translateY(20px);
  }

  100% {
    opacity: 1;
    transform: translateY(0);
  }
}

.auth-right {
  flex: 0 0 50%;
  padding: 0;
  background: radial-gradient(ellipse at center, #b71c1c 0%, #5a0d0d 100%);
  min-width: 330px;
  border-radius: 24px 0 0 24px;
<<<<<<< HEAD
  overflow: hidden;
=======
>>>>>>> 0fb5ff51
}

.form-card {
  background: transparent;
  width: 75%;
  margin: 0 auto;
  color: #fff;
  border: none;
  border-radius: 24px;
}

/* Glassmorphism Card */
.glass-card {
  background: rgba(183, 28, 28, 0.95);
  backdrop-filter: blur(10px);
  border: 1px solid rgba(255, 255, 255, 0.1);
  box-shadow: 0 8px 32px rgba(0, 0, 0, 0.2);
  transition: all 0.4s ease;
<<<<<<< HEAD

=======
>>>>>>> 0fb5ff51
}

.glass-card:hover {
  box-shadow: 0 12px 48px rgba(0, 0, 0, 0.3);
  transform: translateY(-2px);
}

/* Shake Animation */
.shake {
  animation: shake 0.5s cubic-bezier(0.36, 0.07, 0.19, 0.97) both;
}

@keyframes shake {

  10%,
  90% {
    transform: translateX(-2px);
  }

  20%,
  80% {
    transform: translateX(4px);
  }

  30%,
  50%,
  70% {
    transform: translateX(-8px);
  }

  40%,
  60% {
    transform: translateX(8px);
  }
}

.signup-title {
  font-weight: 900;
  letter-spacing: 2px;
  text-align: center;
  margin-bottom: 2rem;
  font-size: 2rem;
}

.toggle-row {
  justify-content: center !important;
  display: flex;
}

.toggle-btn {
  flex: 1;
  font-weight: bold;
  border-radius: 2rem;
  padding: 0.8rem 2rem;
  border: 2px solid #fff;
  background: transparent;
  color: #fff;
  transition: all 0.3s cubic-bezier(0.34, 1.56, 0.64, 1);
  outline: none;
  position: relative;
  overflow: hidden;
}

.toggle-enhanced {
  display: flex;
  align-items: center;
  justify-content: center;
  gap: 8px;
}

.toggle-icon {
  font-size: 1.2rem;
  transition: transform 0.3s ease;
}

.toggle-btn:hover {
  transform: translateY(-2px);
  box-shadow: 0 4px 12px rgba(255, 255, 255, 0.3);
}

.toggle-btn:hover .toggle-icon {
  transform: scale(1.2) rotate(10deg);
}

.toggle-btn.selected {
  background: #fff;
  color: #b71c1c;
  border: 3px solid #fff;
  transform: scale(1.05);
  position: relative;
  overflow: hidden;
}

.toggle-btn.selected::before {
  content: '';
  position: absolute;
  top: -50%;
  left: -50%;
  width: 200%;
  height: 200%;
  background: linear-gradient(90deg, transparent, rgba(213, 34, 34, 0.2), transparent);
  transform: rotate(45deg);
  animation: shine 3s linear infinite;
  pointer-events: none;
}

.toggle-btn.selected::before {
  content: '';
  position: absolute;
  top: -50%;
  left: -50%;
  width: 200%;
  height: 200%;
  background: linear-gradient(90deg, transparent, rgba(213, 34, 34, 0.2), transparent);
  transform: rotate(45deg);
  animation: shine 3s linear infinite;
  pointer-events: none;
}

.toggle-btn.selected .toggle-icon {
  animation: bounce-icon 0.6s cubic-bezier(0.34, 1.56, 0.64, 1);
}

@keyframes bounce-icon {

  0%,
  100% {
    transform: translateY(0);
  }

  50% {
    transform: translateY(-10px);
  }
}

.toggle-btn.outline {
  background: transparent;
  color: #fff;
}

.toggle-btn:last-child {
  margin-right: 0;
}

/* Error Alert with Animation */
.error-alert {
  background: rgba(255, 255, 255, 0.2);
  border: 1px solid rgba(255, 255, 255, 0.4);
  border-radius: 12px;
  color: #fff;
  font-weight: 600;
}

.error-slide-enter-active {
  animation: error-slide-in 0.3s ease;
}

.error-slide-leave-active {
  animation: error-slide-out 0.3s ease;
}

@keyframes error-slide-in {
  0% {
    opacity: 0;
    transform: translateY(-10px);
  }

  100% {
    opacity: 1;
    transform: translateY(0);
  }
}

@keyframes error-slide-out {
  0% {
    opacity: 1;
    transform: translateY(0);
  }

  100% {
    opacity: 0;
    transform: translateY(-10px);
  }
}

/* Enhanced Input Groups */
.input-group-enhanced {
  position: relative;
  margin-bottom: 2rem;
}

.input-icon {
  position: absolute;
  left: 0;
  top: 50%;
  transform: translateY(-50%);
  color: rgb(255, 255, 255);
  transition: all 0.3s ease;
  z-index: 2;
}

.input-group-enhanced:focus-within .input-icon {
  color: #fff;
}

.icon-pulse {
  animation: icon-pulse 2s ease infinite;
}

@keyframes icon-pulse {

  0%,
  100% {
    transform: scale(1);
  }

  50% {
    transform: scale(1.1);
  }
}

.icon-shake {
  animation: icon-shake 0.5s ease;
}

@keyframes icon-shake {

  0%,
  100% {
    transform: rotate(0deg);
  }

  25% {
    transform: rotate(-10deg);
  }

  75% {
    transform: rotate(10deg);
  }
}

.input-enhanced {
  border: none;
  border-bottom: 2px solid rgba(255, 255, 255, 0.5);
  background: transparent;
  color: #fff;
  font-size: 1rem;
  padding: 12px 0 12px 35px;
  width: 100%;
  box-sizing: border-box;
  outline: none;
  transition: all 0.3s ease;
}

.input-enhanced:focus {
  background: transparent;
  border-bottom: 2px solid #fff;
  box-shadow: 0 4px 12px rgba(255, 255, 255, 0.1);
}

.input-enhanced::placeholder {
  color: rgb(255, 255, 255);
}

.floating-label {
  position: absolute;
  left: 35px;
  top: 12px;
  color: rgba(255, 255, 255, 0.7);
  font-size: 1rem;
  font-weight: 500;
  pointer-events: none;
  transition: all 0.3s cubic-bezier(0.34, 1.56, 0.64, 1);
}

.floating-label.active {
  top: -20px;
  left: 0;
  font-size: 0.8rem;
  color: #fff;
  font-weight: 600;
}

.input-underline {
  position: absolute;
  bottom: 0;
  left: 0;
  width: 0;
  height: 2px;
  background: linear-gradient(90deg, #fff, rgba(255, 255, 255, 0.8));
  transition: width 0.4s cubic-bezier(0.34, 1.56, 0.64, 1);
}

.input-group-enhanced:focus-within .input-underline {
  width: 100%;
}

/* Password Toggle */
.password-toggle {
  position: absolute;
  right: 0;
  top: 50%;
  transform: translateY(-50%);
  color: rgba(255, 255, 255, 0.7);
  cursor: pointer;
  transition: all 0.3s ease;
  z-index: 2;
}

.password-toggle:hover {
  color: #fff;
  transform: translateY(-50%) scale(1.1);
}

.password-toggle svg {
  transition: transform 0.3s ease;
}

.password-toggle:active svg {
  transform: rotateY(180deg);
}

/* Enhanced Button */
.btn-enhanced {
  position: relative;
  background: #fff;
  color: #b71c1c;
  border-radius: 2rem;
  font-weight: 700;
  font-size: 1rem;
  padding: 1rem;
  border: none;
  width: 100%;
  overflow: hidden;
  transition: all 0.4s ease;
  box-shadow: 0 4px 15px rgba(0, 0, 0, 0.2);
}

.btn-enhanced:hover {
  transform: translateY(-2px);
  box-shadow: 0 8px 25px rgba(0, 0, 0, 0.3);
}

.btn-enhanced:active {
  transform: translateY(0);
}

.btn-enhanced:disabled {
  background: rgba(255, 255, 255, 0.5);
  color: rgba(183, 28, 28, 0.5);
  cursor: not-allowed;
  transform: none;
}

.btn-shine {
  position: absolute;
  top: -50%;
  left: -50%;
  width: 200%;
  height: 200%;
  background: linear-gradient(90deg, transparent, rgba(213, 34, 34, 0.2), transparent);
  transform: rotate(45deg);
  animation: shine 3s linear infinite;
}

@keyframes shine {
  0% {
    transform: translateX(-100%) rotate(45deg);
  }

  100% {
    transform: translateX(100%) rotate(45deg);
  }
}

.btn-content {
  position: relative;
  z-index: 1;
  display: flex;
  align-items: center;
  justify-content: center;
  gap: 8px;
}

.spinner {
  width: 16px;
  height: 16px;
  border: 2px solid rgba(183, 28, 28, 0.3);
  border-top: 2px solid #b71c1c;
  border-radius: 50%;
  animation: spin 0.8s linear infinite;
}

@keyframes spin {
  0% {
    transform: rotate(0deg);
  }

  100% {
    transform: rotate(360deg);
  }
}

/* Ripple Effect */
.ripple {
  position: absolute;
  border-radius: 50%;
  background: rgba(183, 28, 28, 0.4);
  transform: scale(0);
  animation: ripple-animation 0.6s ease-out;
  pointer-events: none;
}

@keyframes ripple-animation {
  to {
    transform: scale(2);
    opacity: 0;
  }
}

/* Password Strength Indicator */
.password-strength {
  animation: fadeIn 0.3s ease;
}

.strength-bar {
  width: 100%;
  height: 6px;
  background: rgba(255, 255, 255, 0.2);
  border-radius: 10px;
  overflow: hidden;
  margin-bottom: 0.5rem;
}

.strength-fill {
  height: 100%;
  transition:
    width 0.3s ease,
    background-color 0.3s ease;
  border-radius: 10px;
}

.strength-fill.weak {
  background: linear-gradient(90deg, #ff4444, #cc0000);
}

.strength-fill.medium {
  background: linear-gradient(90deg, #ffa500, #ff8c00);
}

.strength-fill.strong {
  background: linear-gradient(90deg, #00c851, #007e33);
}

.strength-text {
  font-size: 0.85rem;
  font-weight: 600;
  text-transform: uppercase;
  letter-spacing: 0.5px;
}

.strength-text.weak {
  color: #ff4444;
}

.strength-text.medium {
  color: #ffa500;
}

.strength-text.strong {
  color: #00c851;
}

.password-requirements {
  list-style: none;
  padding: 0;
  margin: 0;
  font-size: 0.85rem;
}

.password-requirements li {
  padding: 0.25rem 0;
  color: rgba(255, 255, 255, 0.6);
  transition: color 0.3s ease;
  display: flex;
  align-items: center;
  gap: 0.5rem;
}

.password-requirements li.valid {
  color: #00c851;
}

.password-requirements li i {
  font-size: 0.9rem;
}

.password-requirements li.valid i {
  color: #00c851;
}

@keyframes fadeIn {
  from {
    opacity: 0;
    transform: translateY(-5px);
  }
  to {
    opacity: 1;
    transform: translateY(0);
  }
}

/* Invalid input styling */
.input-enhanced.is-invalid {
  border-bottom-color: #ff4444 !important;
}

.text-success {
  color: #00c851 !important;
}

.input-lg.form-control {
  border-radius: 0;
  border: none;
  border-bottom: 2px solid rgba(255, 255, 255, 0.8);
  background: transparent;
  color: #fff;
  font-size: 1rem;
  padding: 0.5rem 0;
  width: 100%;
  outline: none;
  transition:
    box-shadow 0.2s,
    border-color 0.2s;
}

.input-lg.form-control::placeholder {
  color: rgba(255, 255, 255, 0.9);
  font-weight: normal;
}

.input-lg.form-control:focus {
  background: transparent;
  box-shadow: none;
  border-bottom: 3px solid #fff;
}

.input-lg.form-control:disabled {
  color: #ccc;
}

.main-btn {
  background: #fff;
  color: #b71c1c;
  border-radius: 2rem;
  font-weight: 700;
  font-size: 1rem;
  padding: 1rem;
  border: none;
  width: 100%;
  transition:
    background 0.2s,
    color 0.2s;
}

.main-btn:disabled {
  background: #f4f4f4 !important;
  color: #c9a8a8 !important;
}

.login-row {
  color: #fff;
  font-weight: 700;
  margin-top: 2rem;
  letter-spacing: 0.1px;
}

.login-link {
  color: #fff;
  font-weight: bold;
  text-decoration: none;
  margin-left: 0.5rem;
  position: relative;
  transition: all 0.3s ease;
}

.login-link::after {
  content: '';
  position: absolute;
  bottom: -2px;
  left: 0;
  width: 0;
  height: 2px;
  background: #fff;
  transition: width 0.4s cubic-bezier(0.34, 1.56, 0.64, 1);
}

.login-link:hover {
  color: #fff;
  text-shadow: 0 0 10px rgba(255, 255, 255, 0.5);
}

.login-link:hover::after {
  width: 100%;
  opacity: 1;
}

.alert-danger {
  background: #a12121;
  border: none;
  color: #fff;
  border-radius: 16px;
  font-weight: 600;
  font-size: 1.1rem;
  margin-bottom: 24px;
}

@media (min-width: 992px) {
  .rounded-start-lg-5 {
    border-top-left-radius: 1rem !important;
    border-bottom-left-radius: 1rem !important;
  }
}

@media (max-width: 991.98px) {
  .auth-right {
    background: transparent;
    border-radius: 0;
<<<<<<< HEAD
    padding: 0;
    /* Remove padding */
=======
    padding: 0; /* Remove padding */
>>>>>>> 0fb5ff51
  }

  .form-card {
    background: rgba(183, 28, 28, 0.95) !important;
    backdrop-filter: blur(10px);
    border-radius: 16px;
    padding: 2rem 1.5rem !important;
<<<<<<< HEAD
    margin: auto !important;
    /* Force no margin */
    width: 60% !important;
    /* Full width */
    max-width: none !important;
    /* Remove max-width constraint */
=======
    margin: auto !important; /* Force no margin */
    width: 60% !important; /* Full width */
    max-width: none !important; /* Remove max-width constraint */
>>>>>>> 0fb5ff51
    margin-top: 40px !important;
    justify-content: center;
    min-width: 250px !important;
    align-items: center !important;
  }

  .auth-wrapper {
    background: #191717;
  }

  .auth-logo {
    width: 100px;
  }
}
</style><|MERGE_RESOLUTION|>--- conflicted
+++ resolved
@@ -116,11 +116,6 @@
                   <circle cx="12" cy="7" r="4" />
                 </svg>
               </div>
-<<<<<<< HEAD
-              <input type="text" v-model="displayName" class="form-control input-enhanced" required autocomplete="off"
-                @focus="nameFocused = true" @blur="nameFocused = false" />
-              <label class="floating-label" :class="{ active: displayName || nameFocused }">Display Name</label>
-=======
               <input
                 type="text"
                 v-model="displayName"
@@ -134,7 +129,6 @@
               <label class="floating-label" :class="{ active: displayName || nameFocused }"
                 >Display Name</label
               >
->>>>>>> 0fb5ff51
               <div class="input-underline"></div>
             </div>
 
@@ -146,11 +140,6 @@
                   <polyline points="22,6 12,13 2,6" />
                 </svg>
               </div>
-<<<<<<< HEAD
-              <input type="email" v-model="email" class="form-control input-enhanced" required autocomplete="off"
-                @focus="emailFocused = true" @blur="emailFocused = false" />
-              <label class="floating-label" :class="{ active: email || emailFocused }">Email Address</label>
-=======
               <input
                 type="email"
                 v-model="email"
@@ -164,7 +153,6 @@
               <label class="floating-label" :class="{ active: email || emailFocused }"
                 >Email Address</label
               >
->>>>>>> 0fb5ff51
               <div class="input-underline"></div>
             </div>
 
@@ -177,13 +165,6 @@
                   <path d="M7 11V7a5 5 0 0 1 10 0v4" />
                 </svg>
               </div>
-<<<<<<< HEAD
-              <input :type="showPassword ? 'text' : 'password'" v-model="password" class="form-control input-enhanced"
-                required minlength="6" autocomplete="off" @focus="passwordFocused = true"
-                @blur="passwordFocused = false" />
-              <label class="floating-label" :class="{ active: password || passwordFocused }">Password (min 6
-                chars)</label>
-=======
               <input
                 :type="showPassword ? 'text' : 'password'"
                 v-model="password"
@@ -199,7 +180,11 @@
               <label class="floating-label" :class="{ active: password || passwordFocused }"
                 >Password</label
               >
->>>>>>> 0fb5ff51
+              <input :type="showPassword ? 'text' : 'password'" v-model="password" class="form-control input-enhanced"
+                required minlength="6" autocomplete="off" @focus="passwordFocused = true"
+                @blur="passwordFocused = false" />
+              <label class="floating-label" :class="{ active: password || passwordFocused }">Password (min 6
+                chars)</label>
               <div class="password-toggle" @click="showPassword = !showPassword">
                 <svg v-if="!showPassword" width="20" height="20" viewBox="0 0 24 24" fill="none" stroke="currentColor">
                   <path d="M1 12s4-8 11-8 11 8 11 8-4 8-11 8-11-8-11-8z" />
@@ -214,10 +199,6 @@
               <div class="input-underline"></div>
             </div>
 
-<<<<<<< HEAD
-            <button type="submit" class="main-btn btn-block mb-3 btn-enhanced" :disabled="isLoading"
-              @click="createRipple">
-=======
             <!-- Password Strength Indicator -->
             <div v-if="password" class="mb-4 password-strength">
               <div class="strength-bar">
@@ -326,13 +307,116 @@
               </small>
             </div>
 
-            <button
-              type="submit"
-              class="main-btn btn-block mb-3 btn-enhanced"
-              :disabled="isLoading"
-              @click="createRipple"
-            >
->>>>>>> 0fb5ff51
+            <!-- Password Strength Indicator -->
+            <div v-if="password" class="mb-4 password-strength">
+              <div class="strength-bar">
+                <div
+                  class="strength-fill"
+                  :class="passwordStrength.class"
+                  :style="{ width: passwordStrength.percentage + '%' }"
+                ></div>
+              </div>
+              <div class="strength-text" :class="passwordStrength.class">
+                {{ passwordStrength.text }}
+              </div>
+              <ul class="password-requirements mt-2">
+                <li :class="{ valid: hasMinLength }">
+                  <i class="bi" :class="hasMinLength ? 'bi-check-circle-fill' : 'bi-circle'"></i>
+                  At least 8 characters
+                </li>
+                <li :class="{ valid: hasUpperCase }">
+                  <i class="bi" :class="hasUpperCase ? 'bi-check-circle-fill' : 'bi-circle'"></i>
+                  One uppercase letter
+                </li>
+                <li :class="{ valid: hasLowerCase }">
+                  <i class="bi" :class="hasLowerCase ? 'bi-check-circle-fill' : 'bi-circle'"></i>
+                  One lowercase letter
+                </li>
+                <li :class="{ valid: hasNumber }">
+                  <i class="bi" :class="hasNumber ? 'bi-check-circle-fill' : 'bi-circle'"></i>
+                  One number
+                </li>
+                <li :class="{ valid: hasSpecialChar }">
+                  <i class="bi" :class="hasSpecialChar ? 'bi-check-circle-fill' : 'bi-circle'"></i>
+                  One special character (!@#$%^&*)
+                </li>
+              </ul>
+            </div>
+
+            <!-- Confirm Password Input with Floating Label -->
+            <div class="mb-5 input-group-enhanced">
+              <div class="input-icon">
+                <svg
+                  width="20"
+                  height="20"
+                  viewBox="0 0 24 24"
+                  fill="none"
+                  stroke="currentColor"
+                  :class="{ 'icon-shake': confirmPasswordFocused }"
+                >
+                  <rect x="3" y="11" width="18" height="11" rx="2" ry="2" />
+                  <path d="M7 11V7a5 5 0 0 1 10 0v4" />
+                </svg>
+              </div>
+              <input
+                :type="showConfirmPassword ? 'text' : 'password'"
+                v-model="confirmPassword"
+                class="form-control input-enhanced"
+                :class="{ 'is-invalid': confirmPassword && password !== confirmPassword }"
+                required
+                autocomplete="new-password"
+                name="confirm-password"
+                @focus="confirmPasswordFocused = true"
+                @blur="confirmPasswordFocused = false"
+              />
+              <label
+                class="floating-label"
+                :class="{ active: confirmPassword || confirmPasswordFocused }"
+                >Confirm Password</label
+              >
+              <div class="password-toggle" @click="showConfirmPassword = !showConfirmPassword">
+                <svg
+                  v-if="!showConfirmPassword"
+                  width="20"
+                  height="20"
+                  viewBox="0 0 24 24"
+                  fill="none"
+                  stroke="currentColor"
+                >
+                  <path d="M1 12s4-8 11-8 11 8 11 8-4 8-11 8-11-8-11-8z" />
+                  <circle cx="12" cy="12" r="3" />
+                </svg>
+                <svg
+                  v-else
+                  width="20"
+                  height="20"
+                  viewBox="0 0 24 24"
+                  fill="none"
+                  stroke="currentColor"
+                >
+                  <path
+                    d="M17.94 17.94A10.07 10.07 0 0 1 12 20c-7 0-11-8-11-8a18.45 18.45 0 0 1 5.06-5.94M9.9 4.24A9.12 9.12 0 0 1 12 4c7 0 11 8 11 8a18.5 18.5 0 0 1-2.16 3.19m-6.72-1.07a3 3 0 1 1-4.24-4.24"
+                  />
+                  <line x1="1" y1="1" x2="23" y2="23" />
+                </svg>
+              </div>
+              <div class="input-underline"></div>
+              <small
+                v-if="confirmPassword && password !== confirmPassword"
+                class="text-danger mt-1 d-block"
+              >
+                Passwords do not match
+              </small>
+              <small
+                v-else-if="confirmPassword && password === confirmPassword"
+                class="text-success mt-1 d-block"
+              >
+                <i class="bi bi-check-circle-fill"></i> Passwords match
+              </small>
+            </div>
+
+            <button type="submit" class="main-btn btn-block mb-3 btn-enhanced" :disabled="isLoading"
+              @click="createRipple">
               <span class="btn-shine"></span>
               <span v-if="isLoading" class="btn-content">
                 <span class="spinner"></span>
@@ -826,10 +910,7 @@
   background: radial-gradient(ellipse at center, #b71c1c 0%, #5a0d0d 100%);
   min-width: 330px;
   border-radius: 24px 0 0 24px;
-<<<<<<< HEAD
   overflow: hidden;
-=======
->>>>>>> 0fb5ff51
 }
 
 .form-card {
@@ -848,10 +929,7 @@
   border: 1px solid rgba(255, 255, 255, 0.1);
   box-shadow: 0 8px 32px rgba(0, 0, 0, 0.2);
   transition: all 0.4s ease;
-<<<<<<< HEAD
-
-=======
->>>>>>> 0fb5ff51
+
 }
 
 .glass-card:hover {
@@ -1480,12 +1558,8 @@
   .auth-right {
     background: transparent;
     border-radius: 0;
-<<<<<<< HEAD
     padding: 0;
     /* Remove padding */
-=======
-    padding: 0; /* Remove padding */
->>>>>>> 0fb5ff51
   }
 
   .form-card {
@@ -1493,18 +1567,12 @@
     backdrop-filter: blur(10px);
     border-radius: 16px;
     padding: 2rem 1.5rem !important;
-<<<<<<< HEAD
     margin: auto !important;
     /* Force no margin */
     width: 60% !important;
     /* Full width */
     max-width: none !important;
     /* Remove max-width constraint */
-=======
-    margin: auto !important; /* Force no margin */
-    width: 60% !important; /* Full width */
-    max-width: none !important; /* Remove max-width constraint */
->>>>>>> 0fb5ff51
     margin-top: 40px !important;
     justify-content: center;
     min-width: 250px !important;
