<template>
  <nav class="navbar-custom navbar navbar-expand-lg fixed-top">
    <div class="container-fluid">
      <!-- Logo and Search Bar -->
      <div class="d-flex align-items-center logo-search-container">
        <router-link to="/home" class="logo-container">
          <img src="/assets/logo1.png" alt="Wavelength" class="navbar-logo" />
        </router-link>
        <div class="search-bar d-none d-lg-flex position-relative">
          <i class="bi bi-search search-icon"></i>
          <input type="text" class="form-control" placeholder="Search artists, events..." v-model="searchQuery"
            @input="handleSearch" @focus="searchFocused = true" @blur="handleBlur" />

          <!-- Search Results Dropdown -->
          <div v-if="showSearchResults" class="search-results-dropdown position-absolute w-100 mt-2" @mousedown.prevent>
            <!-- Loading State -->
            <div v-if="searchLoading" class="search-result-item text-center py-3">
              <div class="spinner-border spinner-border-sm text-primary" role="status">
                <span class="visually-hidden">Loading...</span>
              </div>
              <span class="ms-2">Searching...</span>
            </div>

            <!-- Results -->
            <div v-else-if="hasResults">
              <!-- Artists Section -->
              <div v-if="searchResults.artists.length > 0" class="search-section">
                <div class="search-section-header">
                  <i class="bi bi-music-note-beamed me-2"></i>Artists
                </div>
                <div v-for="artist in searchResults.artists" :key="artist.id" class="search-result-item"
                  @click="navigateToArtist(artist.id)">
                  <img :src="artist.profileImage || defaultAvatar" :alt="artist.artistName" class="result-avatar" />
                  <div class="result-info">
                    <div class="result-title">{{ artist.artistName }}</div>
                    <div class="result-subtitle">
                      {{ artist.genres?.slice(0, 2).join(', ') || 'Artist' }}
                    </div>
                  </div>
                </div>
              </div>

              <!-- Events Section -->
              <div v-if="searchResults.events.length > 0" class="search-section">
                <div class="search-section-header">
                  <i class="bi bi-calendar-event me-2"></i>Events
                </div>
                <div v-for="event in searchResults.events" :key="event.id" class="search-result-item"
                  @click="navigateToEvent(event.id)">
                  <div class="result-icon">
                    <i class="bi bi-calendar3"></i>
                  </div>
                  <div class="result-info">
                    <div class="result-title">{{ event.title }}</div>
                    <div class="result-subtitle">
                      {{ event.venue }} • {{ formatDate(event.date) }}
                    </div>
                  </div>
                </div>
              </div>
            </div>

            <!-- No Results -->
            <div v-else-if="searchQuery.trim().length > 0" class="search-result-item text-center py-3 text-muted">
              <i class="bi bi-search me-2"></i>No results found for "{{ searchQuery }}"
            </div>

            <!-- Empty State -->
            <div v-else class="search-result-item text-center py-3 text-muted">
              <i class="bi bi-search me-2"></i>Start typing to search...
            </div>
          </div>
        </div>
      </div>

      <!-- Navigation Links and Icons -->
      <div class="d-flex align-items-center">
        <ul class="nav-links d-none d-lg-flex">
          <li>
            <router-link to="/home" :class="{ active: isActive('/home') }" @click="mobileMenuOpen = false">
              HOME
            </router-link>
          </li>
          <li>
            <router-link to="/events" :class="{ active: isActive('/events') }" @click="mobileMenuOpen = false">
              EVENTS
            </router-link>
          </li>
          <li>
            <router-link to="/my-interests" :class="{ active: isActive('/my-interests') }"
              @click="mobileMenuOpen = false">
              MY WAVES
            </router-link>
          </li>
          <li>
            <router-link to="/my-music" :class="{ active: isActive('/my-music') }" @click="mobileMenuOpen = false">
              MY SONGS
            </router-link>
          </li>
          <!-- Artist-Only Links -->
          <li v-if="userType === 'artist'">
            <router-link to="/artist/analytics" :class="{ active: isActive('/artist/analytics') }"
              @click="mobileMenuOpen = false">
              MY ANALYTICS
            </router-link>
          </li>
        </ul>

        <div class="nav-icons d-none d-lg-flex">
          <!-- Notification Bell -->
          <NotificationBell />

          <!-- User Dropdown -->
          <div class="dropdown">
            <button class="dropdown-toggle profile-dropdown-btn" type="button" id="userDropdown"
              data-bs-toggle="dropdown" aria-expanded="false">
              <div class="profile-icon-nav">
                <img :src="userAvatar" :alt="userName" />
              </div>
            </button>

            <!-- Dropdown Menu -->
            <ul class="dropdown-menu dropdown-menu-end" aria-labelledby="userDropdown">
              <li v-if="currentUserId">
                <router-link :to="userType === 'artist' ? '/artist/dashboard' : `/profile/${currentUserId}`"
                  class="dropdown-item">
                  Profile
                </router-link>
              </li>
              <li v-if="currentUserId">
                <router-link :to="userType === 'artist'
                  ? '/artist/edit-profile'
                  : `/edit-profile/${currentUserId}`
                  " class="dropdown-item">
                  Edit Profile
                </router-link>
              </li>
              <li>
                <hr class="dropdown-divider" />
              </li>
              <li>
                <button @click="handleLogout" class="dropdown-item">
                  Logout
                </button>
              </li>
            </ul>
          </div>
        </div>
      </div>

      <!-- Mobile Toggle Button -->
      <button class="navbar-toggler d-lg-none ms-2" type="button" @click="mobileMenuOpen = !mobileMenuOpen"
        aria-label="Toggle navigation">
        <span class="navbar-toggler-icon"></span>
      </button>

      <!-- Mobile Menu -->
      <div class="collapse navbar-collapse d-lg-none" :class="{ show: mobileMenuOpen }">
        <div class="mobile-search-bar mb-3">
          <div class="search-bar position-relative">
            <i class="bi bi-search search-icon"></i>
            <input type="text" class="form-control" placeholder="Search artists, events..." v-model="searchQuery"
              @input="handleSearch" @focus="searchFocused = true" @blur="handleBlur" />
            <!-- Mobile Search Results Dropdown -->
            <div v-if="showSearchResults" class="search-results-dropdown position-absolute w-100 mt-2"
              @mousedown.prevent>
              <!-- Loading State -->
              <div v-if="searchLoading" class="search-result-item text-center py-3">
                <div class="spinner-border spinner-border-sm text-primary" role="status">
                  <span class="visually-hidden">Loading...</span>
                </div>
                <span class="ms-2">Searching...</span>
              </div>

              <!-- Results -->
              <div v-else-if="hasResults">
                <!-- Artists Section -->
                <div v-if="searchResults.artists.length > 0" class="search-section">
                  <div class="search-section-header">
                    <i class="bi bi-music-note-beamed me-2"></i>Artists
                  </div>
                  <div v-for="artist in searchResults.artists" :key="artist.id" class="search-result-item"
                    @click="navigateToArtist(artist.id)">
                    <img :src="artist.profileImage || defaultAvatar" :alt="artist.artistName" class="result-avatar" />
                    <div class="result-info">
                      <div class="result-title">{{ artist.artistName }}</div>
                      <div class="result-subtitle">
                        {{ artist.genres?.slice(0, 2).join(', ') || 'Artist' }}
                      </div>
                    </div>
                  </div>
                </div>

                <!-- Events Section -->
                <div v-if="searchResults.events.length > 0" class="search-section">
                  <div class="search-section-header">
                    <i class="bi bi-calendar-event me-2"></i>Events
                  </div>
                  <div v-for="event in searchResults.events" :key="event.id" class="search-result-item"
                    @click="navigateToEvent(event.id)">
                    <div class="result-icon">
                      <i class="bi bi-calendar3"></i>
                    </div>
                    <div class="result-info">
                      <div class="result-title">{{ event.title }}</div>
                      <div class="result-subtitle">
                        {{ event.venue }} • {{ formatDate(event.date) }}
                      </div>
                    </div>
                  </div>
                </div>
              </div>

              <!-- No Results -->
              <div v-else-if="searchQuery.trim().length > 0" class="search-result-item text-center py-3 text-muted">
                <i class="bi bi-search me-2"></i>No results found for "{{ searchQuery }}"
              </div>

              <!-- Empty State -->
              <div v-else class="search-result-item text-center py-3 text-muted">
                <i class="bi bi-search me-2"></i>Start typing to search...
              </div>
            </div>
          </div>
        </div>
        <ul class="navbar-nav">
          <li class="nav-item">
            <router-link to="/home" class="nav-link" :class="{ active: isActive('/home') }"
              @click="mobileMenuOpen = false">
              HOME
            </router-link>
          </li>
          <li class="nav-item">
            <router-link to="/events" class="nav-link" :class="{ active: isActive('/events') }"
              @click="mobileMenuOpen = false">
              EVENTS
            </router-link>
          </li>
          <li class="nav-item">
            <router-link to="/my-interests" class="nav-link" :class="{ active: isActive('/my-interests') }"
              @click="mobileMenuOpen = false">
              MY WAVES
            </router-link>
          </li>
          <li class="nav-item">
            <router-link to="/my-music" class="nav-link" :class="{ active: isActive('/my-music') }"
              @click="mobileMenuOpen = false">
              MY SONGS
            </router-link>
          </li>
          <li v-if="userType === 'artist'" class="nav-item">
            <router-link to="/artist/analytics" class="nav-link" :class="{ active: isActive('/artist/analytics') }"
              @click="mobileMenuOpen = false">
              MY ANALYTICS
            </router-link>
          </li>
        </ul>
        <div class="mobile-nav-icons d-flex align-items-center justify-content-between mt-3">
          <NotificationBell />
          <div class="dropdown">
            <button class="dropdown-toggle profile-dropdown-btn" type="button" id="userDropdownMobile"
              data-bs-toggle="dropdown" aria-expanded="false">
              <div class="profile-icon-nav">
                <img :src="userAvatar" :alt="userName" />
              </div>
            </button>
            <ul class="dropdown-menu dropdown-menu-end" aria-labelledby="userDropdownMobile">
              <li v-if="currentUserId">
                <router-link :to="userType === 'artist' ? '/artist/dashboard' : `/profile/${currentUserId}`"
                  class="dropdown-item">
                  Profile
                </router-link>
              </li>
              <li v-if="currentUserId">
                <router-link :to="userType === 'artist'
                  ? '/artist/edit-profile'
                  : `/edit-profile/${currentUserId}`
                  " class="dropdown-item">
                  Edit Profile
                </router-link>
              </li>
              <li>
                <hr class="dropdown-divider" />
              </li>
              <li>
                <button @click="handleLogout" class="dropdown-item">
                  Logout
                </button>
              </li>
            </ul>
          </div>
        </div>
      </div>
    </div>
  </nav>
</template>

<script>
import { auth, db } from '@/services/firebase'
import { signOut } from 'firebase/auth'
import { doc, getDoc, collection, query, where, getDocs, limit, orderBy } from 'firebase/firestore'
import NotificationBell from './NotificationBell.vue'

export default {
  name: 'NavigationBar',
  components: {
    NotificationBell,
  },
  data() {
    return {
      userName: '',
      userAvatar: '',
      userType: 'fan',
      currentUserId: '',
      mobileMenuOpen: false,
      defaultAvatar: 'https://ui-avatars.com/api/?name=User&size=128&background=667eea&color=fff',
      // Search state
      searchQuery: '',
      searchLoading: false,
      searchFocused: false,
      searchResults: {
        artists: [],
        events: [],
      },
      searchTimeout: null,
    }
  },
  computed: {
    showSearchResults() {
      return this.searchFocused && (this.searchQuery.trim().length > 0 || this.searchLoading)
    },
    hasResults() {
      return this.searchResults.artists.length > 0 || this.searchResults.events.length > 0
    },
  },
  async mounted() {
    await this.loadUserData()
  },
  methods: {
    async loadUserData() {
      try {
        const user = auth.currentUser
        if (!user) {
          this.$router.push('/login')
          return
        }

        this.currentUserId = user.uid

        // Get user data from Firestore
        const userDoc = await getDoc(doc(db, 'users', user.uid))

        if (userDoc.exists()) {
          const userData = userDoc.data()
          this.userName = userData.displayName || 'User'
          this.userType = userData.userType || 'fan'

          // If artist, get artist profile image
          if (this.userType === 'artist') {
            const artistDoc = await getDoc(doc(db, 'artists', user.uid))
            if (artistDoc.exists()) {
              this.userAvatar = artistDoc.data().profileImage || this.defaultAvatar
            } else {
              this.userAvatar = this.defaultAvatar
            }
          } else {
            // For fans, use their profile image if available, otherwise use generated avatar
            if (userData.profileImage && userData.profileImage.trim() !== '') {
              this.userAvatar = userData.profileImage
            } else {
              this.userAvatar = `https://ui-avatars.com/api/?name=${encodeURIComponent(this.userName)}&size=128&background=667eea&color=fff`
            }
          }
        }
      } catch (error) {
        console.error('Error loading user data:', error)
        this.userAvatar = this.defaultAvatar
      }
    },

    isActive(path) {
      return this.$route.path === path || this.$route.path.startsWith(path)
    },

    async handleLogout() {
      try {
        await signOut(auth)
        this.$router.push('/login')
      } catch (error) {
        console.error('Logout error:', error)
        alert('Failed to logout. Please try again.')
      }
    },

    // Search functionality
    handleSearch() {
      // Clear previous timeout
      if (this.searchTimeout) {
        clearTimeout(this.searchTimeout)
      }

      // Debounce search - wait 300ms after user stops typing
      this.searchTimeout = setTimeout(() => {
        this.performSearch()
      }, 300)
    },

    async performSearch() {
      const query = this.searchQuery.trim().toLowerCase()

      if (query.length === 0) {
        this.searchResults = { artists: [], events: [] }
        return
      }

      this.searchLoading = true

      try {
        // Search artists
        const artistsRef = collection(db, 'artists')
        const artistsSnapshot = await getDocs(artistsRef)

        const artists = artistsSnapshot.docs
          .map((doc) => ({ id: doc.id, ...doc.data() }))
          .filter((artist) => {
            const name = artist.artistName?.toLowerCase() || ''
            const genres = artist.genres?.map((g) => g.toLowerCase()).join(' ') || ''
            return name.includes(query) || genres.includes(query)
          })
          .slice(0, 5) // Limit to 5 results

        // Search events
        const eventsRef = collection(db, 'events')
        const eventsSnapshot = await getDocs(eventsRef)

        const events = eventsSnapshot.docs
          .map((doc) => ({ id: doc.id, ...doc.data() }))
          .filter((event) => {
            const title = event.title?.toLowerCase() || ''
            const venue = event.venue?.toLowerCase() || ''
            const location = event.location?.toLowerCase() || ''
            const genres = event.genres?.map((g) => g.toLowerCase()).join(' ') || ''
            return (
              title.includes(query) ||
              venue.includes(query) ||
              location.includes(query) ||
              genres.includes(query)
            )
          })
          .slice(0, 5) // Limit to 5 results

        this.searchResults = { artists, events }
      } catch (error) {
        console.error('Search error:', error)
        this.searchResults = { artists: [], events: [] }
      } finally {
        this.searchLoading = false
      }
    },

    handleBlur() {
      // Delay hiding results to allow click events to fire
      setTimeout(() => {
        this.searchFocused = false
      }, 300)
    },

    navigateToArtist(artistId) {
      console.log('Navigating to artist:', artistId)
      this.searchFocused = false
      this.searchQuery = ''
      this.searchResults = { artists: [], events: [] }
      this.$router.push(`/artist/${artistId}`)
    },

    navigateToEvent(eventId) {
      console.log('Navigating to event:', eventId)
      this.searchFocused = false
      this.searchQuery = ''
      this.searchResults = { artists: [], events: [] }
      this.$router.push(`/events/${eventId}`)
    },

    formatDate(date) {
      if (!date) return ''
      const dateObj = date.toDate ? date.toDate() : new Date(date)
      return dateObj.toLocaleDateString('en-US', {
        month: 'short',
        day: 'numeric',
        year: 'numeric',
      })
    },
  },
  watch: {
    // Close mobile menu when route changes
    $route(to, from) {
      this.mobileMenuOpen = false
      // Reload user data when coming from edit profile pages
      if (from && (from.path.includes('/edit-profile') || from.path.includes('/artist/edit-profile'))) {
        this.loadUserData()
      }
    },
  },
}
</script>

<style scoped>
<<<<<<< HEAD
.main-navbar {
  background: var(--color-background-darker) !important;
  border-bottom: 1px solid var(--color-border);
  padding: 1rem 0;
  z-index: 1050;
}

.navbar-logo {
  height: 40px;
=======
/* Navigation Bar */
.navbar-custom {
  position: fixed;
  top: 0;
  left: 0;
  right: 0;
  background-color: rgba(26, 26, 26, 0.85);
  backdrop-filter: blur(10px);
  -webkit-backdrop-filter: blur(10px);
  padding: 1rem 2rem;
  border-bottom: 1px solid rgba(51, 51, 51, 0.5);
  z-index: 1000;
  transition: all 0.3s ease;
  font-family: 'Poppins', sans-serif;
}

.navbar-custom.scrolled {
  background-color: rgba(26, 26, 26, 0.85);
  backdrop-filter: blur(10px);
  -webkit-backdrop-filter: blur(10px);
  border-bottom: 1px solid rgba(51, 51, 51, 0.5);
}

.navbar-custom .container-fluid {
  display: flex;
  justify-content: space-between;
  align-items: center;
  width: 100%;
}

.logo-search-container {
  gap: 2rem;
}

.logo-container {
  display: flex;
  align-items: center;
  gap: 10px;
  height: 100%;
  text-decoration: none;
}

.navbar-logo {
  height: 50px;
>>>>>>> 23d7704b
  width: auto;
  display: block;
}

/* Search Bar */
.search-bar {
  width: 350px;
  display: flex;
  align-items: center;
  flex-shrink: 0;
  position: relative;
}

.search-bar .search-icon {
  position: absolute;
  left: 15px;
  color: #666;
  font-size: 16px;
  z-index: 1;
  pointer-events: none;
}

.search-bar input {
  background-color: #FFFFFF;
  border: none;
  border-radius: 25px;
  padding: 8px 20px 8px 45px;
  color: #666;
  font-size: 14px;
  width: 100%;
}

.search-bar input::placeholder {
  color: #999;
}

.search-bar input:focus {
  outline: none;
  box-shadow: none;
}

/* Navigation Links */
.nav-links {
  display: flex;
  gap: 2rem;
  list-style: none;
  margin: 0;
  padding: 0;
  align-items: center;
  flex: 1;
  max-width: 500px;
}

.nav-links li {
  display: flex;
  align-items: center;
  gap: 1.5rem;
}

<<<<<<< HEAD
/* Navigation Links */
.nav-link {
  color: var(--color-text-primary) !important;
  font-weight: 600;
  padding: 0.5rem 1rem !important;
  border-radius: var(--radius-sm);
  transition: all 0.3s ease;
  display: flex;
  align-items: center;
  font-size: 0.9rem;
  text-transform: uppercase;
  letter-spacing: 0.5px;
}

.nav-link:hover {
  color: var(--color-primary-red) !important;
}

.nav-link.active {
  color: var(--color-primary-red) !important;
  font-weight: 700;
}

.nav-link i {
  font-size: 1.1rem;
  display: none;
}

/* User Avatar */
.user-avatar {
  width: 40px;
  height: 40px;
  border-radius: 50%;
  object-fit: cover;
  border: 2px solid var(--color-border);
  transition: transform 0.3s ease;
  cursor: pointer;
}

.user-avatar:hover {
  transform: scale(1.05);
  border-color: var(--color-primary-red);
}

.user-name {
  font-weight: 500;
  margin-left: 0.5rem;
  color: var(--color-text-primary);
=======
.nav-links a {
  color: #FFFFFF;
  text-decoration: none;
  text-transform: uppercase;
  font-size: 14px;
  font-weight: 500;
  letter-spacing: 1px;
  transition: color 0.3s;
  display: flex;
  align-items: center;
}

.nav-links a:hover,
.nav-links a.active {
  color: #B51414;
}

/* Nav Icons */
.nav-icons {
  display: flex;
  gap: 1.5rem;
  align-items: center;
  margin-left: 1.5rem;
}

.nav-icons i {
  font-size: 20px;
  color: #FFFFFF;
  cursor: pointer;
  transition: color 0.3s;
  display: flex;
  align-items: center;
}

.nav-icons i:hover {
  color: #B51414;
}

/* Notification Bell Icon */
.nav-icons :deep(.notification-bell) {
  color: #FFFFFF !important;
}

.nav-icons :deep(.notification-bell:hover),
.nav-icons :deep(.notification-bell.active) {
  color: #B51414 !important;
  background: rgba(181, 20, 20, 0.1) !important;
>>>>>>> 23d7704b
}

.nav-icons :deep(.notification-bell i) {
  color: inherit;
}

<<<<<<< HEAD
.dropdown-menu {
  background: var(--color-background-darker);
  border: 1px solid var(--color-border);
  border-radius: var(--radius-md);
  box-shadow: var(--shadow-lg);
  margin-top: 0.5rem !important;
  min-width: 200px;
}

.dropdown-item {
  color: var(--color-text-primary);
  padding: 0.75rem 1.25rem;
  font-weight: 500;
  transition: all 0.2s ease;
}

.dropdown-item:hover {
  background-color: rgba(255, 255, 255, 0.05);
  color: var(--color-text-primary);
}

.dropdown-item.text-danger {
  color: var(--color-primary-red) !important;
}

.dropdown-item.text-danger:hover {
  background-color: rgba(220, 20, 60, 0.1);
}

.dropdown-divider {
  border-color: var(--color-border);
}

.dropdown-item i {
  margin-right: 0.75rem;
  width: 20px;
}

/* Search Bar Styles */
.search-container {
  width: 100%;
  max-width: 450px;
  z-index: 1060;
}

.search-container .input-group-text {
  background-color: white;
  border: none;
  padding: 0.65rem 1rem;
  border-radius: 25px 0 0 25px;
}

.search-container .form-control {
  background-color: white;
  border: none;
  padding: 0.65rem 1rem 0.65rem 0;
  border-radius: 0 25px 25px 0;
  font-size: 0.9rem;
  color: var(--color-text-dark);
}

.search-container .form-control::placeholder {
  color: #999;
}

.search-container .form-control:focus {
  box-shadow: none;
  outline: none;
}

.search-container .input-group-text i {
  color: #999;
  font-size: 1rem;
=======
/* Profile Dropdown */
.profile-dropdown-btn {
  background: none;
  border: none;
  padding: 0;
  cursor: pointer;
  display: flex;
  align-items: center;
  justify-content: center;
}

.profile-dropdown-btn:focus {
  box-shadow: none;
  outline: none;
}

.profile-dropdown-btn::after {
  display: none;
}

.profile-icon-nav {
  width: 40px;
  height: 40px;
  border-radius: 50%;
  background-color: #B51414;
  display: flex;
  align-items: center;
  justify-content: center;
  overflow: hidden;
  transition: transform 0.3s ease;
}

.profile-dropdown-btn:hover .profile-icon-nav {
  transform: scale(1.1);
}

.profile-icon-nav img {
  width: 100%;
  height: 100%;
  object-fit: cover;
}

/* Dropdown Menu */
.dropdown-menu {
  background-color: #1A1A1A;
  border: 1px solid #333;
  border-radius: 10px;
  padding: 0.5rem 0;
  min-width: 180px;
  box-shadow: 0 4px 12px rgba(0, 0, 0, 0.5);
}

.dropdown-item {
  color: #FFFFFF;
  padding: 0.6rem 1.5rem;
  font-size: 14px;
  transition: background-color 0.3s, color 0.3s;
  text-decoration: none;
  display: block;
  border: none;
  background: none;
  width: 100%;
  text-align: left;
}

.dropdown-item:hover {
  background-color: #B51414;
  color: #FFFFFF;
}

.dropdown-divider {
  background-color: #333;
  margin: 0.5rem 0;
>>>>>>> 23d7704b
}

.input-group {
  border-radius: 25px;
  overflow: hidden;
}

/* Search Results Dropdown */
.search-results-dropdown {
  background: var(--color-background-card);
  border-radius: var(--radius-md);
  box-shadow: var(--shadow-lg);
  max-height: 400px;
  overflow-y: auto;
  z-index: 1061;
}

.search-section {
  border-bottom: 1px solid var(--color-border-light);
}

.search-section:last-child {
  border-bottom: none;
}

.search-section-header {
  padding: 0.75rem 1rem;
  font-weight: 600;
  font-size: 0.875rem;
<<<<<<< HEAD
  color: var(--color-primary-red);
=======
  color: #B51414;
>>>>>>> 23d7704b
  background-color: #f8f9fa;
  text-transform: uppercase;
  letter-spacing: 0.5px;
}

.search-result-item {
  padding: 0.75rem 1rem;
  display: flex;
  align-items: center;
  gap: 0.75rem;
  cursor: pointer;
  color: var(--color-text-dark);
  transition: all 0.2s ease;
  border-bottom: 1px solid #f1f3f5;
}

.search-result-item:last-child {
  border-bottom: none;
}

.search-result-item:hover {
  background-color: #f8f9fa;
  padding-left: 1.25rem;
}

.result-avatar {
  width: 40px;
  height: 40px;
  border-radius: 50%;
  object-fit: cover;
  border: 2px solid #e9ecef;
}

.result-icon {
  width: 40px;
  height: 40px;
  border-radius: 50%;
  background: #B51414;
  display: flex;
  align-items: center;
  justify-content: center;
  color: white;
  font-size: 1.2rem;
}

.result-info {
  flex: 1;
  min-width: 0;
}

.result-title {
  font-weight: 600;
  font-size: 0.9rem;
  color: #2c3e50;
  white-space: nowrap;
  overflow: hidden;
  text-overflow: ellipsis;
}

.result-subtitle {
  font-size: 0.8rem;
  color: #6c757d;
  white-space: nowrap;
  overflow: hidden;
  text-overflow: ellipsis;
}

/* Navbar Toggler */
.navbar-toggler {
  border: 1px solid #FFFFFF;
  background-color: transparent;
}

.navbar-toggler:focus {
  box-shadow: none;
}

.navbar-toggler-icon {
  background-image: url("data:image/svg+xml,%3csvg xmlns='http://www.w3.org/2000/svg' viewBox='0 0 30 30'%3e%3cpath stroke='rgba%28255, 255, 255, 1%29' stroke-linecap='round' stroke-miterlimit='10' stroke-width='2' d='M4 7h22M4 15h22M4 23h22'/%3e%3c/svg%3e");
}

/* Mobile Menu Styles */
.navbar-collapse {
  border-top: 1px solid #333;
  margin-top: 1rem;
  padding-top: 1rem;
  transition: all 0.3s ease-in-out;
}

.navbar-nav .nav-link {
  color: #FFFFFF;
  text-transform: uppercase;
  font-weight: 500;
  letter-spacing: 1px;
  padding: 0.5rem 0;
}

.navbar-nav .nav-link:hover,
.navbar-nav .nav-link.active {
  color: #B51414;
}

.mobile-search-bar {
  padding: 0 1rem;
}

.mobile-search-bar .search-bar {
  width: 100%;
  max-width: 100%;
}

.mobile-nav-icons {
  padding: 0 1rem;
  gap: 1.5rem;
}

.nav-icon-mobile {
  font-size: 24px;
  color: #FFFFFF;
  cursor: pointer;
  transition: color 0.3s;
}

.nav-icon-mobile:hover {
  color: #B51414;
}

/* Mobile Notification Bell Icon */
.mobile-nav-icons :deep(.notification-bell) {
  color: #FFFFFF !important;
}

.mobile-nav-icons :deep(.notification-bell:hover),
.mobile-nav-icons :deep(.notification-bell.active) {
  color: #B51414 !important;
  background: rgba(181, 20, 20, 0.1) !important;
}

.mobile-nav-icons :deep(.notification-bell i) {
  color: inherit;
}

/* Responsive Styles */
@media (max-width: 992px) {
  .navbar-custom {
    padding: 1rem;
  }

  .nav-links {
    gap: 1rem;
    font-size: 12px;
  }

  .search-bar {
    width: 100%;
  }

  .logo-search-container {
    flex-wrap: wrap;
  }
}

@media (max-width: 768px) {
  .navbar-custom {
    flex-wrap: wrap;
  }

  .search-bar {
    order: 3;
    width: 100%;
    margin-top: 1rem;
  }

  .nav-links {
    order: 2;
  }

  .search-results-dropdown {
    position: fixed !important;
    left: 1rem;
    right: 1rem;
    width: auto !important;
    max-height: 60vh;
  }

  .dropdown-menu {
    position: static !important;
    transform: none !important;
    width: 100%;
    margin-top: 0.5rem !important;
    border: 1px solid rgba(255, 255, 255, 0.2);
  }
}

@media (min-width: 992px) {
  .navbar-collapse.d-lg-none {
    display: none !important;
  }
}
</style><|MERGE_RESOLUTION|>--- conflicted
+++ resolved
@@ -505,17 +505,6 @@
 </script>
 
 <style scoped>
-<<<<<<< HEAD
-.main-navbar {
-  background: var(--color-background-darker) !important;
-  border-bottom: 1px solid var(--color-border);
-  padding: 1rem 0;
-  z-index: 1050;
-}
-
-.navbar-logo {
-  height: 40px;
-=======
 /* Navigation Bar */
 .navbar-custom {
   position: fixed;
@@ -560,7 +549,6 @@
 
 .navbar-logo {
   height: 50px;
->>>>>>> 23d7704b
   width: auto;
   display: block;
 }
@@ -610,66 +598,13 @@
   margin: 0;
   padding: 0;
   align-items: center;
-  flex: 1;
-  max-width: 500px;
 }
 
 .nav-links li {
   display: flex;
   align-items: center;
-  gap: 1.5rem;
-}
-
-<<<<<<< HEAD
-/* Navigation Links */
-.nav-link {
-  color: var(--color-text-primary) !important;
-  font-weight: 600;
-  padding: 0.5rem 1rem !important;
-  border-radius: var(--radius-sm);
-  transition: all 0.3s ease;
-  display: flex;
-  align-items: center;
-  font-size: 0.9rem;
-  text-transform: uppercase;
-  letter-spacing: 0.5px;
-}
-
-.nav-link:hover {
-  color: var(--color-primary-red) !important;
-}
-
-.nav-link.active {
-  color: var(--color-primary-red) !important;
-  font-weight: 700;
-}
-
-.nav-link i {
-  font-size: 1.1rem;
-  display: none;
-}
-
-/* User Avatar */
-.user-avatar {
-  width: 40px;
-  height: 40px;
-  border-radius: 50%;
-  object-fit: cover;
-  border: 2px solid var(--color-border);
-  transition: transform 0.3s ease;
-  cursor: pointer;
-}
-
-.user-avatar:hover {
-  transform: scale(1.05);
-  border-color: var(--color-primary-red);
-}
-
-.user-name {
-  font-weight: 500;
-  margin-left: 0.5rem;
-  color: var(--color-text-primary);
-=======
+}
+
 .nav-links a {
   color: #FFFFFF;
   text-decoration: none;
@@ -717,88 +652,12 @@
 .nav-icons :deep(.notification-bell.active) {
   color: #B51414 !important;
   background: rgba(181, 20, 20, 0.1) !important;
->>>>>>> 23d7704b
 }
 
 .nav-icons :deep(.notification-bell i) {
   color: inherit;
 }
 
-<<<<<<< HEAD
-.dropdown-menu {
-  background: var(--color-background-darker);
-  border: 1px solid var(--color-border);
-  border-radius: var(--radius-md);
-  box-shadow: var(--shadow-lg);
-  margin-top: 0.5rem !important;
-  min-width: 200px;
-}
-
-.dropdown-item {
-  color: var(--color-text-primary);
-  padding: 0.75rem 1.25rem;
-  font-weight: 500;
-  transition: all 0.2s ease;
-}
-
-.dropdown-item:hover {
-  background-color: rgba(255, 255, 255, 0.05);
-  color: var(--color-text-primary);
-}
-
-.dropdown-item.text-danger {
-  color: var(--color-primary-red) !important;
-}
-
-.dropdown-item.text-danger:hover {
-  background-color: rgba(220, 20, 60, 0.1);
-}
-
-.dropdown-divider {
-  border-color: var(--color-border);
-}
-
-.dropdown-item i {
-  margin-right: 0.75rem;
-  width: 20px;
-}
-
-/* Search Bar Styles */
-.search-container {
-  width: 100%;
-  max-width: 450px;
-  z-index: 1060;
-}
-
-.search-container .input-group-text {
-  background-color: white;
-  border: none;
-  padding: 0.65rem 1rem;
-  border-radius: 25px 0 0 25px;
-}
-
-.search-container .form-control {
-  background-color: white;
-  border: none;
-  padding: 0.65rem 1rem 0.65rem 0;
-  border-radius: 0 25px 25px 0;
-  font-size: 0.9rem;
-  color: var(--color-text-dark);
-}
-
-.search-container .form-control::placeholder {
-  color: #999;
-}
-
-.search-container .form-control:focus {
-  box-shadow: none;
-  outline: none;
-}
-
-.search-container .input-group-text i {
-  color: #999;
-  font-size: 1rem;
-=======
 /* Profile Dropdown */
 .profile-dropdown-btn {
   background: none;
@@ -872,12 +731,6 @@
 .dropdown-divider {
   background-color: #333;
   margin: 0.5rem 0;
->>>>>>> 23d7704b
-}
-
-.input-group {
-  border-radius: 25px;
-  overflow: hidden;
 }
 
 /* Search Results Dropdown */
@@ -902,11 +755,7 @@
   padding: 0.75rem 1rem;
   font-weight: 600;
   font-size: 0.875rem;
-<<<<<<< HEAD
-  color: var(--color-primary-red);
-=======
   color: #B51414;
->>>>>>> 23d7704b
   background-color: #f8f9fa;
   text-transform: uppercase;
   letter-spacing: 0.5px;
